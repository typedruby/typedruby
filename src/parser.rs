#![allow(unused_variables)]

extern crate libc;

use std::ptr;

use ast::*;
use ffi;
use ffi::{Builder, NodeList, Token, Parser};
use self::libc::size_t;
use std::collections::HashSet;
use std::rc::Rc;
use std::cell::RefCell;

thread_local!{
    static SOURCE_FILE: RefCell<Option<Rc<SourceFile>>> = RefCell::new(None);
}

fn current_file() -> Rc<SourceFile> {
    SOURCE_FILE.with(|sf| sf.borrow().as_ref().unwrap().clone())
}

trait ToRaw {
    fn to_raw(self) -> *mut Rc<Node>;
}

impl ToRaw for Option<Rc<Node>> {
    fn to_raw(self) -> *mut Rc<Node> {
        match self {
            None => ptr::null_mut(),
            Some(x) => x.to_raw(),
        }
    }
}

impl ToRaw for Rc<Node> {
    fn to_raw(self) -> *mut Rc<Node> {
        Box::into_raw(Box::new(self))
    }
}

impl ToRaw for Option<Node> {
    fn to_raw(self) -> *mut Rc<Node> {
        match self {
            None => ptr::null_mut(),
            Some(x) => Box::new(x).to_raw(),
        }
    }
}

impl ToRaw for Node {
    fn to_raw(self) -> *mut Rc<Node> {
        Box::into_raw(Box::new(Rc::new(self)))
    }
}

unsafe fn from_maybe_raw(p: *mut Rc<Node>) -> Option<Rc<Node>> {
    if p == ptr::null_mut() {
        None
    } else {
        Some(*Box::from_raw(p))
    }
}

fn join_exprs(exprs: &[Rc<Node>]) -> Loc {
    assert!(!exprs.is_empty());

    let a = exprs.first().unwrap();
    let b = exprs.last().unwrap();

    a.loc().join(b.loc())
}

unsafe fn join_tokens(left: *const Token, right: *const Token) -> Loc {
    token_loc(left).join(&token_loc(right))
}

enum CallType {
    Send,
    CSend,
}

unsafe fn call_type_for_dot(dot: *const Token) -> CallType {
    if dot == ptr::null() {
        return CallType::Send;
    }

    match Token::string(dot).as_str() {
        "&." => CallType::CSend,
        _    => CallType::Send,
    }
}

unsafe fn token_id(tok: *const Token) -> Id {
    Id(token_loc(tok), Token::string(tok))
}

unsafe fn token_loc(token: *const Token) -> Loc {
    let (begin, end) = Token::loc(token);

    Loc {
        file: current_file(),
        begin_pos: begin,
        end_pos: end,
    }
}

unsafe fn from_raw(p: *mut Rc<Node>) -> Rc<Node> {
    if p == ptr::null_mut() {
        panic!("received null node pointer in from_raw!");
    }

    *Box::from_raw(p)
}

unsafe extern "C" fn accessible(parser: *mut Parser, node: *mut Rc<Node>) -> *mut Rc<Node> {
    let node = from_raw(node);

    match *node {
        Node::Ident(ref loc, ref name) => {
            if Parser::is_declared(parser, name) {
                Node::Lvar(loc.clone(), name.clone())
            } else {
                Node::Send(loc.clone(), None, Id(loc.clone(), name.clone()), vec![])
            }
        }.to_raw(),
        _ => node.clone().to_raw(),
    }
}

unsafe extern "C" fn alias(alias: *const Token, to: *mut Rc<Node>, from: *mut Rc<Node>) -> *mut Rc<Node> {
    let to = from_raw(to);
    let from = from_raw(from);

    Node::Alias(token_loc(alias).join(from.loc()), to, from).to_raw()
}

unsafe extern "C" fn arg(name: *const Token) -> *mut Rc<Node> {
    Node::Arg(token_loc(name), Token::string(name)).to_raw()
}

fn check_duplicate_args_inner<'a>(names: &mut HashSet<&'a str>, arg: &'a Node) {
    let (range, name) = match *arg {
        // nodes that wrap other arg nodes:
        Node::Procarg0(_, ref arg) |
        Node::TypedArg(_, _, ref arg) => {
            return check_duplicate_args_inner(names, arg);
        },
        Node::Mlhs(_, ref mlhs_items) => {
            for mlhs_item in mlhs_items {
                check_duplicate_args_inner(names, mlhs_item);
            }
            return;
        },
        // normal arg nodes:
        Node::Arg(ref loc, ref name) => (loc, name),
        Node::Blockarg(_, None) => return,
        Node::Blockarg(_, Some(Id(ref loc, ref name))) => (loc, name),
        Node::Kwarg(ref loc, ref name) => (loc, name),
        Node::Kwoptarg(_, Id(ref loc, ref name), _) => (loc, name),
        Node::Kwrestarg(_, None) => return,
        Node::Kwrestarg(_, Some(Id(ref loc, ref name))) => (loc, name),
        Node::Optarg(_, Id(ref loc, ref name), _) => (loc, name),
        Node::Restarg(_, None) => return,
        Node::Restarg(_, Some(Id(ref loc, ref name))) => (loc, name),
        _ => panic!("not an arg node {:?}", arg),
    };

    if name.starts_with("_") {
        return;
    }

    if names.contains(name.as_str()) {
        // TODO error
    }

    names.insert(name);
}

fn check_duplicate_args<'a>(args: &[Rc<Node>]) {
    for arg in args {
        check_duplicate_args_inner(&mut HashSet::new(), arg);
    }
}

unsafe fn collection_map(begin: *const Token, elements: &[Rc<Node>], end: *const Token) -> Option<Loc> {
    if begin != ptr::null() {
        assert!(end != ptr::null());

        Some(join_tokens(begin, end))
    } else {
        assert!(end == ptr::null());

        if elements.is_empty() {
            None
        } else {
            let first = elements.first().unwrap();
            let last = elements.last().unwrap();
            Some(first.loc().join(last.loc()))
        }
    }
}

unsafe extern "C" fn args(begin: *const Token, args: *mut NodeList, end: *const Token, check_args: bool) -> *mut Rc<Node> {
    let args = ffi::node_list_from_raw(args);

    if check_args {
        check_duplicate_args(args.as_slice());
    }

    let loc = collection_map(begin, args.as_slice(), end).unwrap_or(
        // FIXME - we don't have any location information to work with here:
        Loc { file: current_file(), begin_pos: 0, end_pos: 0 }
    );

    Node::Args(loc, args).to_raw()
}

unsafe extern "C" fn array(begin: *const Token, elements: *mut NodeList, end: *const Token) -> *mut Rc<Node> {
    let elements = ffi::node_list_from_raw(elements);
    Node::Array(collection_map(begin, elements.as_slice(), end).unwrap(), elements).to_raw()
}

unsafe extern "C" fn assign(lhs: *mut Rc<Node>, eql: *const Token, rhs: *mut Rc<Node>) -> *mut Rc<Node> {
    let lhs = Rc::try_unwrap(from_raw(lhs)).expect("unique ownership of AST nodes during parse");
    let rhs = from_raw(rhs);

    let asgn_loc = lhs.loc().join(rhs.loc());

    match lhs {
        Node::Send(loc, recv, mid, mut args) => {
            args.push(rhs);
            Node::Send(asgn_loc, recv, mid, args)
        },
        Node::CSend(loc, recv, mid, mut args) => {
            args.push(rhs);
            Node::CSend(asgn_loc, recv, mid, args)
        },
        Node::Lvlhs(loc, name) =>
            Node::Lvasgn(asgn_loc, Id(loc, name), rhs),
        Node::Const(loc, scope, name) =>
            Node::Casgn(asgn_loc, scope, name, Some(rhs)),
        Node::Casgn(loc, scope, id, _) =>
            Node::Casgn(loc, scope, id, Some(rhs)),
        Node::Cvar(loc, name) =>
<<<<<<< HEAD
            Node::Cvasgn(asgn_loc, Id(loc, name), Some(rhs)),
        Node::Cvasgn(loc, name, _) =>
            Node::Cvasgn(loc, name, Some(rhs)),
        Node::Ivar(loc, name) =>
            Node::Ivasgn(asgn_loc, Id(loc, name), Some(rhs)),
        Node::Ivasgn(loc, id, _) =>
            Node::Ivasgn(asgn_loc, id, Some(rhs)),
=======
            Node::Cvasgn(asgn_loc, Id(loc, name), rhs),
        Node::Ivlhs(loc, name) =>
            Node::Ivasgn(asgn_loc, Id(loc, name), rhs),
>>>>>>> 4da5c193
        Node::Gvar(loc, name) =>
            Node::Gvasgn(asgn_loc, Id(loc, name), rhs),
        _ => {
            panic!("unimplemented lhs: {:?}", lhs);
        }
    }.to_raw()
}

unsafe extern "C" fn assignable(parser: *mut Parser, node: *mut Rc<Node>) -> *mut Rc<Node> {
    let node = Rc::try_unwrap(from_raw(node)).expect("unique ownership of AST nodes during parse");
    match node {
        Node::Ident(loc, name) => {
            Parser::declare(parser, &name);
            Node::Lvlhs(loc, name)
        },
        Node::Ivar(loc, name) => {
            Node::Ivlhs(loc, name)
        },
        Node::Const(loc, lhs, name) => {
            Node::Casgn(loc.clone(), lhs, name, None)
        }
        Node::Cvar(loc, name) => {
            Node::Cvasgn(loc.clone(), Id(loc.clone(), name), None)
        },
        lhs @ Node::Gvar(_, _) => lhs,
        lhs =>
            panic!("not assignable on lhs: {:?}", lhs),
    }.to_raw()
}

unsafe extern "C" fn associate(begin: *const Token, pairs: *mut NodeList, end: *const Token) -> *mut Rc<Node> {
    let pairs = ffi::node_list_from_raw(pairs);
    Node::Hash(collection_map(begin, &pairs, end).unwrap(), pairs).to_raw()
}

unsafe extern "C" fn attr_asgn(receiver: *mut Rc<Node>, dot: *const Token, selector: *const Token) -> *mut Rc<Node> {
    let recv = from_raw(receiver);

    let selector = Id(token_loc(selector), Token::string(selector) + "=");

    let loc = recv.loc().join(&selector.0);

    // this builds an incomplete AST node:
    match call_type_for_dot(dot) {
        CallType::CSend => Node::CSend(loc, Some(recv), selector, vec![]),
        CallType::Send => Node::Send(loc, Some(recv), selector, vec![]),
    }.to_raw()
}

unsafe extern "C" fn back_ref(tok: *const Token) -> *mut Rc<Node> {
    Node::Backref(token_loc(tok), Token::string(tok)).to_raw()
}

unsafe extern "C" fn begin(begin: *const Token, body: *mut Rc<Node>, end: *const Token) -> *mut Rc<Node> {
    let body = from_maybe_raw(body);

    let loc = if begin == ptr::null_mut() {
        assert!(end == ptr::null_mut());
        match body {
            Some(ref boxed_body) => boxed_body.loc().clone(),
            None => panic!("expected body to not be None"),
        }
    } else {
        assert!(end != ptr::null_mut());
        join_tokens(begin, end)
    };

    match body {
        None => Rc::new(Node::Begin(loc, vec![])),
        Some(boxed_body) => {
            match *boxed_body {
                Node::Begin(_, _) => boxed_body.clone(),
                Node::Mlhs(_, _) => boxed_body.clone(),
                _ => Rc::new(Node::Begin(loc, vec![boxed_body])),
            }
        },
    }.to_raw()
}

unsafe extern "C" fn begin_body(body: *mut Rc<Node>, rescue_bodies: *mut NodeList, else_tok: *const Token, else_: *mut Rc<Node>, ensure_tok: *const Token, ensure: *mut Rc<Node>) -> *mut Rc<Node> {
    let mut compound_stmt = from_maybe_raw(body);
    let rescue_bodies = ffi::node_list_from_raw(rescue_bodies);
    let else_ = from_maybe_raw(else_);
    let ensure = from_maybe_raw(ensure);

    if !rescue_bodies.is_empty() {
        match else_ {
            Some(else_body) => {
                let loc = {
                    let loc = else_body.loc();
                    match compound_stmt {
                        Some(ref body) => body.loc().join(loc),
                        None => loc.clone(),
                    }
                };
                compound_stmt = Some(Rc::new(Node::Rescue(loc, compound_stmt, rescue_bodies, Some(else_body))));
            },
            None => {
                let loc = {
                    let loc = rescue_bodies.last().unwrap().loc();
                    match compound_stmt {
                        Some(ref body) => body.loc().join(loc),
                        None => loc.clone(),
                    }
                };
                compound_stmt = Some(Rc::new(Node::Rescue(loc, compound_stmt, rescue_bodies, None)));
            }
        }
    } else if let Some(else_body) = else_ {
        let mut stmts = match compound_stmt {
            Some(ref node) => match **node {
                Node::Begin(_, ref begin_stmts) => begin_stmts.clone(),
                _ => vec![node.clone()],
            },
            _ => vec![],
        };

        stmts.push(Rc::new(
            Node::Begin(
                token_loc(else_tok).join(else_body.loc()),
                vec![else_body])));

        compound_stmt = Some(Rc::new(Node::Begin(join_exprs(stmts.as_slice()), stmts)));
    }

    if let Some(ensure_box) = ensure {
        let loc = {
            let ensure_loc = ensure_box.loc();

            match compound_stmt {
                Some(ref compound_stmt_box) => compound_stmt_box.loc().join(ensure_loc),
                None => token_loc(ensure_tok).join(ensure_loc),
            }
        };

        compound_stmt = Some(Rc::new(Node::Ensure(loc, compound_stmt, ensure_box)));
    }

    compound_stmt.to_raw()
}

unsafe extern "C" fn begin_keyword(begin: *const Token, body: *mut Rc<Node>, end: *const Token) -> *mut Rc<Node> {
    let body = from_maybe_raw(body);
    let tokens = join_tokens(begin, end);
    match body {
        Some(node) => {
            match *node {
                Node::Begin(_, ref beg) => Node::Kwbegin(tokens, beg.clone()),
                _ => Node::Kwbegin(tokens, vec![node.clone()]),
            }
        },
        None => Node::Kwbegin(tokens, vec![])
    }.to_raw()
}

unsafe extern "C" fn binary_op(recv: *mut Rc<Node>, oper: *const Token, arg: *mut Rc<Node>) -> *mut Rc<Node> {
    let recv = from_raw(recv);
    let arg = from_raw(arg);

    Node::Send(recv.loc().join(arg.loc()), Some(recv), token_id(oper), vec![arg]).to_raw()
}

unsafe extern "C" fn block(method_call: *mut Rc<Node>, begin: *const Token, args: *mut Rc<Node>, body: *mut Rc<Node>, end: *const Token) -> *mut Rc<Node> {
    let method_call = from_raw(method_call);
    let args = from_raw(args);
    let body = from_maybe_raw(body);

    if let Node::Yield(_, _) = *method_call {
        // diagnostic :error, :block_given_to_yield, nil, method_call.loc.keyword, [loc(begin_t)]
    }

    match *method_call {
        Node::Send(_, _, _, ref args) |
        Node::CSend(_, _, _, ref args) |
        Node::Super(_, ref args) => {
            if let Some(ref last_arg) = args.last() {
                if let Node::BlockPass(ref loc, _) = ***last_arg {
                    // diagnostic :error, :block_and_blockarg, nil, last_arg.loc.expression, [loc(begin_t)]
                }
            }
        },
        _ => (),
    }

    match *method_call {
        Node::Send(_, _, _, _) |
        Node::CSend(_, _, _, _) |
        Node::Super(_, _) |
        Node::ZSuper(_) |
        Node::Lambda(_) =>
            Node::Block(method_call.loc().join(&token_loc(end)), method_call, args, body),
        _ => panic!("unknown method call node: {:?}", method_call),
    }.to_raw()
}

unsafe extern "C" fn block_pass(amper: *const Token, arg: *mut Rc<Node>) -> *mut Rc<Node> {
    let arg = from_raw(arg);
    Node::BlockPass(token_loc(amper).join(arg.loc()), arg).to_raw()
}

unsafe extern "C" fn blockarg(amper: *const Token, name: *const Token) -> *mut Rc<Node> {
    if name != ptr::null() {
        let id = token_id(name);
        Node::Blockarg(token_loc(amper).join(&id.0), Some(id))
    } else {
        Node::Blockarg(token_loc(amper), None)
    }.to_raw()
}

unsafe extern "C" fn call_lambda(lambda: *const Token) -> *mut Rc<Node> {
    Node::Lambda(token_loc(lambda)).to_raw()
}

unsafe extern "C" fn call_method(receiver: *mut Rc<Node>, dot: *const Token, selector: *const Token, lparen: *const Token, args: *mut NodeList, rparen: *const Token) -> *mut Rc<Node> {
    let recv = from_maybe_raw(receiver);
    let args = ffi::node_list_from_raw(args);

    let loc = {
        let selector_loc =
            if selector != ptr::null_mut() {
                token_loc(selector)
            } else {
                // if there is no selector (in the case of the foo.() #call syntax)
                // syntactically there *must* be a dot:
                token_loc(dot)
            };

        let loc_start =
            match recv {
                Some(ref node) => node.loc(),
                _ => &selector_loc,
            };

        if rparen != ptr::null_mut() {
            loc_start.join(&token_loc(rparen))
        } else if args.len() > 0 {
            loc_start.join(args.last().unwrap().loc())
        } else {
            loc_start.join(&selector_loc)
        }
    };

    let selector =
        if selector != ptr::null_mut() {
            token_id(selector)
        } else {
            Id(token_loc(dot), "call".to_owned())
        };

    match call_type_for_dot(dot) {
        CallType::CSend => Node::CSend(loc, recv, selector, args),
        CallType::Send => Node::Send(loc, recv, selector, args),
    }.to_raw()
}

unsafe extern "C" fn case_(case_: *const Token, expr: *mut Rc<Node>, when_bodies: *mut NodeList, else_tok: *const Token, else_body: *mut Rc<Node>, end: *const Token) -> *mut Rc<Node> {
    let expr = from_maybe_raw(expr);
    let whens = ffi::node_list_from_raw(when_bodies);
    let else_ = from_maybe_raw(else_body);

    Node::Case(join_tokens(case_, end), expr, whens, else_).to_raw()
}

unsafe extern "C" fn character(char_: *const Token) -> *mut Rc<Node> {
    Node::String(token_loc(char_), Token::string(char_)).to_raw()
}

unsafe extern "C" fn complex(tok: *const Token) -> *mut Rc<Node> {
    Node::Complex(token_loc(tok), Token::string(tok)).to_raw()
}

unsafe extern "C" fn compstmt(nodes: *mut NodeList) -> *mut Rc<Node> {
    let mut nodes = ffi::node_list_from_raw(nodes);

    match nodes.len() {
        0 => None,
        1 => Some(nodes.remove(0)),
        _ => Some(Rc::new(Node::Begin(join_exprs(nodes.as_slice()), nodes))),
    }.to_raw()
}

fn check_condition(cond: Rc<Node>) -> Rc<Node> {
    match *cond {
        Node::Begin(ref loc, ref stmts) => {
            if stmts.len() == 1 {
                Rc::new(Node::Begin(loc.clone(), vec![check_condition(stmts[0].clone())]))
            } else {
                cond.clone()
            }
        },

        Node::And(ref loc, ref a, ref b) =>
            Rc::new(Node::And(loc.clone(), check_condition(a.clone()), check_condition(b.clone()))),

        Node::Or(ref loc, ref a, ref b) =>
            Rc::new(Node::Or(loc.clone(), check_condition(a.clone()), check_condition(b.clone()))),

        Node::IRange(ref loc, ref a, ref b) =>
            Rc::new(Node::IFlipflop(loc.clone(), check_condition(a.clone()), check_condition(b.clone()))),

        Node::ERange(ref loc, ref a, ref b) =>
            Rc::new(Node::EFlipflop(loc.clone(), check_condition(a.clone()), check_condition(b.clone()))),

        Node::Regexp(ref loc, ref parts, ref options) =>
            Rc::new(Node::MatchCurLine(loc.clone(), cond.clone())),

        _ => cond.clone(),
    }
}

unsafe extern "C" fn condition(cond_tok: *const Token, cond: *mut Rc<Node>, then: *const Token, if_true: *mut Rc<Node>, else_: *const Token, if_false: *mut Rc<Node>, end: *const Token) -> *mut Rc<Node> {
    let cond = from_raw(cond);
    let if_true = from_maybe_raw(if_true);
    let if_false = from_maybe_raw(if_false);

    let mut loc = token_loc(cond_tok).join(cond.loc());

    if then != ptr::null() {
        loc = loc.join(&token_loc(then));
    }

    if let Some(ref true_branch) = if_true {
        loc = loc.join(true_branch.loc());
    }

    if else_ != ptr::null() {
        loc = loc.join(&token_loc(else_));
    }

    if let Some(ref false_branch) = if_false {
        loc = loc.join(false_branch.loc());
    }

    if end != ptr::null() {
        loc = loc.join(&token_loc(end));
    }

    Node::If(loc, check_condition(cond), if_true, if_false).to_raw()
}

unsafe extern "C" fn condition_mod(if_true: *mut Rc<Node>, if_false: *mut Rc<Node>, cond: *mut Rc<Node>) -> *mut Rc<Node> {
    let cond = from_raw(cond);
    let if_true = from_maybe_raw(if_true);
    let if_false = from_maybe_raw(if_false);

    let loc = cond.loc().join(if_true.as_ref().unwrap_or_else(|| if_false.as_ref().unwrap()).loc());

    Node::If(loc, check_condition(cond), if_true, if_false).to_raw()
}

unsafe extern "C" fn const_(name: *const Token) -> *mut Rc<Node> {
    Node::Const(token_loc(name), None, token_id(name)).to_raw()
}

unsafe extern "C" fn const_fetch(scope: *mut Rc<Node>, colon: *const Token, name: *const Token) -> *mut Rc<Node> {
    let scope = from_raw(scope);

    let loc = scope.loc().join(&token_loc(name));

    Node::Const(loc, Some(scope), token_id(name)).to_raw()
}

unsafe extern "C" fn const_global(colon: *const Token, name: *const Token) -> *mut Rc<Node> {
    let loc = join_tokens(colon, name);

    Node::Const(loc, Some(Rc::new(Node::Cbase(token_loc(colon)))), token_id(name)).to_raw()
}

unsafe extern "C" fn const_op_assignable(node: *mut Rc<Node>) -> *mut Rc<Node> {
    panic!("unimplemented");
}

unsafe extern "C" fn cvar(tok: *const Token) -> *mut Rc<Node> {
    Node::Cvar(token_loc(tok), Token::string(tok)).to_raw()
}

struct Dedenter {
    dedent_level: usize,
    at_line_begin: bool,
    indent_level: usize,
}

impl Dedenter {
    fn new(dedent_level: usize) -> Dedenter {
        Dedenter {
            dedent_level: dedent_level,
            at_line_begin: true,
            indent_level: 0,
        }
    }

    fn dedent(&mut self, string: &str) -> String {
        let mut space_begin = 0;
        let mut space_end = 0;
        let mut offset = 0;

        let bytes = string.as_bytes();
        let mut result_bytes = bytes.to_vec();

        let mut index = 0;
        while index < bytes.len() {
            let c = bytes[index];
            if self.at_line_begin {
                if c == 10 /* \n */ || self.indent_level >= self.dedent_level {
                    result_bytes.drain(space_begin..space_end);
                    offset += space_end - space_begin;
                    self.at_line_begin = false;
                    if c == 10 /* \n */ {
                        continue; // redo current index
                    }
                }

                if c == 32 /* space */ {
                    self.indent_level += 1;
                    space_end += 1;
                }

                if c == 9 /* tab */ {
                    self.indent_level += 8 - (self.indent_level % 8);
                    space_end += 1;
                }
            } else if c == 10 /* \n */ && index == bytes.len() - 1 {
                self.at_line_begin = true;
                self.indent_level = 0;
                space_begin = index - offset;
                space_end = space_begin;
            }

            index += 1;
        }

        if self.at_line_begin {
            result_bytes.drain(space_begin..space_end);
        }

        String::from_utf8(result_bytes).unwrap()
    }

    fn interrupt(&mut self) {
        self.at_line_begin = false
    }
}

fn dedent_parts(parts: &[Rc<Node>], mut dedenter: Dedenter) -> Vec<Rc<Node>> {
    parts.iter().map(|part| {
        match **part {
            Node::String(ref loc, ref val) => Rc::new(Node::String(loc.clone(), dedenter.dedent(val))),
            _ => { dedenter.interrupt(); part.clone() },
        }
    }).collect()
}

unsafe extern "C" fn dedent_string(node: *mut Rc<Node>, dedent_level: size_t) -> *mut Rc<Node> {
    let node = from_raw(node);

    if dedent_level != 0 {
        let mut dedenter = Dedenter::new(dedent_level);
        match *node {
            Node::String(ref loc, ref val) => Rc::new(Node::String(loc.clone(), dedenter.dedent(val))),
            Node::DString(ref loc, ref parts) => Rc::new(Node::DString(loc.clone(), dedent_parts(parts, dedenter))),
            Node::XString(ref loc, ref parts) => Rc::new(Node::XString(loc.clone(), dedent_parts(parts, dedenter))),
            _ => panic!("unexpected node type"),
        }
    } else {
        node
    }.to_raw()
}

unsafe extern "C" fn def_class(class_: *const Token, name: *mut Rc<Node>, lt_: *const Token, superclass: *mut Rc<Node>, body: *mut Rc<Node>, end_: *const Token) -> *mut Rc<Node> {
    Node::Class(join_tokens(class_, end_), from_raw(name), from_maybe_raw(superclass), from_maybe_raw(body)).to_raw()
}

unsafe extern "C" fn def_method(def: *const Token, name: *const Token, args: *mut Rc<Node>, body: *mut Rc<Node>, end: *const Token) -> *mut Rc<Node> {
    let loc = join_tokens(def, end);

    Node::Def(loc, token_id(name), from_maybe_raw(args), from_maybe_raw(body)).to_raw()
}

unsafe extern "C" fn def_module(module: *const Token, name: *mut Rc<Node>, body: *mut Rc<Node>, end_: *const Token) -> *mut Rc<Node> {
    Node::Module(join_tokens(module, end_), from_raw(name), from_maybe_raw(body)).to_raw()
}

unsafe extern "C" fn def_sclass(class_: *const Token, lshft_: *const Token, expr: *mut Rc<Node>, body: *mut Rc<Node>, end_: *const Token) -> *mut Rc<Node> {
    Node::SClass(join_tokens(class_, end_), from_raw(expr), from_maybe_raw(body)).to_raw()
}

unsafe extern "C" fn def_singleton(def: *const Token, definee: *mut Rc<Node>, dot: *const Token, name: *const Token, args: *mut Rc<Node>, body: *mut Rc<Node>, end: *const Token) -> *mut Rc<Node> {
    let loc = join_tokens(def, end);

    Node::Defs(loc, from_raw(definee), token_id(name), from_maybe_raw(args), from_maybe_raw(body)).to_raw()
}

unsafe extern "C" fn encoding_literal(tok: *const Token) -> *mut Rc<Node> {
    Node::EncodingLiteral(token_loc(tok)).to_raw()
}

unsafe extern "C" fn false_(tok: *const Token) -> *mut Rc<Node> {
    Node::False(token_loc(tok)).to_raw()
}

unsafe extern "C" fn file_literal(tok: *const Token) -> *mut Rc<Node> {
    Node::FileLiteral(token_loc(tok)).to_raw()
}

unsafe extern "C" fn float_(tok: *const Token) -> *mut Rc<Node> {
    Node::Float(token_loc(tok), Token::string(tok)).to_raw()
}

unsafe extern "C" fn float_complex(tok: *const Token) -> *mut Rc<Node> {
    panic!("unimplemented");
}

unsafe extern "C" fn for_(for_: *const Token, iterator: *mut Rc<Node>, in_: *const Token, iteratee: *mut Rc<Node>, do_: *const Token, body: *mut Rc<Node>, end: *const Token) -> *mut Rc<Node> {
    let iterator = from_raw(iterator);
    let iteratee = from_raw(iteratee);
    let body = from_maybe_raw(body);

    Node::For(token_loc(for_).join(&token_loc(end)), iterator, iteratee, body).to_raw()
}

unsafe extern "C" fn gvar(tok: *const Token) -> *mut Rc<Node> {
    Node::Gvar(token_loc(tok), Token::string(tok)).to_raw()
}

unsafe extern "C" fn ident(tok: *const Token) -> *mut Rc<Node> {
    Node::Ident(token_loc(tok), Token::string(tok)).to_raw()
}

unsafe extern "C" fn index(receiver: *mut Rc<Node>, lbrack: *const Token, indexes: *mut NodeList, rbrack: *const Token) -> *mut Rc<Node> {
    let recv = from_raw(receiver);
    let indexes = ffi::node_list_from_raw(indexes);

    Node::Send(recv.loc().join(&token_loc(rbrack)), Some(recv), Id(join_tokens(lbrack, rbrack), "[]".to_owned()), indexes).to_raw()
}

unsafe extern "C" fn index_asgn(receiver: *mut Rc<Node>, lbrack: *const Token, indexes: *mut NodeList, rbrack: *const Token) -> *mut Rc<Node> {
    // Incomplete method call
    let recv = from_raw(receiver);
    let id = Id(join_tokens(lbrack, rbrack), "[]=".to_owned());
    let indexes = ffi::node_list_from_raw(indexes);
    Node::Send(recv.loc().clone(), Some(recv), id, indexes).to_raw()
}

unsafe extern "C" fn integer(tok: *const Token) -> *mut Rc<Node> {
    Node::Integer(token_loc(tok), Token::string(tok)).to_raw()
}

unsafe extern "C" fn ivar(tok: *const Token) -> *mut Rc<Node> {
    Node::Ivar(token_loc(tok), Token::string(tok)).to_raw()
}

unsafe extern "C" fn keyword_break(keyword: *const Token, lparen: *const Token, args: *mut NodeList, rparen: *const Token) -> *mut Rc<Node> {
    let args = ffi::node_list_from_raw(args);

    let mut loc = token_loc(keyword);

    if let Some(operand_loc) = collection_map(lparen, args.as_slice(), rparen) {
        loc = loc.join(&operand_loc);
    }

    Node::Break(loc, args).to_raw()
}

unsafe extern "C" fn keyword_defined(keyword: *const Token, arg: *mut Rc<Node>) -> *mut Rc<Node> {
    let arg = from_raw(arg);
    Node::Defined(token_loc(keyword).join(arg.loc()), arg).to_raw()
}

unsafe extern "C" fn keyword_next(keyword: *const Token, lparen: *const Token, args: *mut NodeList, rparen: *const Token) -> *mut Rc<Node> {
    let args = ffi::node_list_from_raw(args);

    let mut loc = token_loc(keyword);

    if let Some(operand_loc) = collection_map(lparen, args.as_slice(), rparen) {
        loc = loc.join(&operand_loc);
    }

    Node::Next(loc, args).to_raw()
}

unsafe extern "C" fn keyword_redo(keyword: *const Token) -> *mut Rc<Node> {
    Node::Redo(token_loc(keyword)).to_raw()
}

unsafe extern "C" fn keyword_retry(keyword: *const Token) -> *mut Rc<Node> {
    Node::Retry(token_loc(keyword)).to_raw()
}

unsafe extern "C" fn keyword_return(keyword: *const Token, lparen: *const Token, args: *mut NodeList, rparen: *const Token) -> *mut Rc<Node> {
    let args = ffi::node_list_from_raw(args);

    let mut loc = token_loc(keyword);

    if let Some(operand_loc) = collection_map(lparen, args.as_slice(), rparen) {
        loc = loc.join(&operand_loc);
    }

    Node::Return(loc, args).to_raw()
}

unsafe extern "C" fn keyword_super(keyword: *const Token, lparen: *const Token, args: *mut NodeList, rparen: *const Token) -> *mut Rc<Node> {
    let args = ffi::node_list_from_raw(args);

    let mut loc = token_loc(keyword);

    if let Some(operand_loc) = collection_map(lparen, args.as_slice(), rparen) {
        loc = loc.join(&operand_loc);
    }

    Node::Super(loc, args).to_raw()
}

unsafe extern "C" fn keyword_yield(keyword: *const Token, lparen: *const Token, args: *mut NodeList, rparen: *const Token) -> *mut Rc<Node> {
    let args = ffi::node_list_from_raw(args);

    let mut loc = token_loc(keyword);

    if let Some(operand_loc) = collection_map(lparen, args.as_slice(), rparen) {
        loc = loc.join(&operand_loc);
    }

    Node::Yield(loc, args).to_raw()
}

unsafe extern "C" fn keyword_zsuper(keyword: *const Token) -> *mut Rc<Node> {
    Node::ZSuper(token_loc(keyword)).to_raw()
}

unsafe extern "C" fn kwarg(name: *const Token) -> *mut Rc<Node> {
    Node::Kwarg(token_loc(name), Token::string(name)).to_raw()
}

unsafe extern "C" fn kwoptarg(name: *const Token, value: *mut Rc<Node>) -> *mut Rc<Node> {
    let value = from_raw(value);
    let id = token_id(name);
    Node::Kwoptarg(id.0.join(value.loc()), id, value).to_raw()
}

unsafe extern "C" fn kwrestarg(dstar: *const Token, name: *const Token) -> *mut Rc<Node> {
    if name != ptr::null() {
        let id = token_id(name);
        Node::Kwrestarg(token_loc(dstar).join(&id.0), Some(id))
    } else {
        Node::Kwrestarg(token_loc(dstar), None)
    }.to_raw()
}

unsafe extern "C" fn kwsplat(dstar: *const Token, arg: *mut Rc<Node>) -> *mut Rc<Node> {
    let arg = from_raw(arg);
    Node::Kwsplat(token_loc(dstar).join(arg.loc()), arg).to_raw()
}

unsafe extern "C" fn line_literal(tok: *const Token) -> *mut Rc<Node> {
    Node::LineLiteral(token_loc(tok)).to_raw()
}

unsafe extern "C" fn logical_and(lhs: *mut Rc<Node>, op: *const Token, rhs: *mut Rc<Node>) -> *mut Rc<Node> {
    let lhs = from_raw(lhs);
    let rhs = from_raw(rhs);
    Node::And(lhs.loc().join(rhs.loc()), lhs, rhs).to_raw()
}

unsafe extern "C" fn logical_or(lhs: *mut Rc<Node>, op: *const Token, rhs: *mut Rc<Node>) -> *mut Rc<Node> {
    let lhs = from_raw(lhs);
    let rhs = from_raw(rhs);
    Node::Or(lhs.loc().join(rhs.loc()), lhs, rhs).to_raw()
}

unsafe extern "C" fn loop_until(keyword: *const Token, cond: *mut Rc<Node>, do_: *const Token, body: *mut Rc<Node>, end: *const Token) -> *mut Rc<Node> {
    let cond = from_raw(cond);
    let body = from_maybe_raw(body);
    Node::Until(join_tokens(keyword, end), cond, body).to_raw()
}

unsafe extern "C" fn loop_until_mod(body: *mut Rc<Node>, cond: *mut Rc<Node>) -> *mut Rc<Node> {
    let cond = from_raw(cond);
    let body = from_raw(body);
    let loc = body.loc().join(cond.loc());

    match *body {
        Node::Kwbegin(_, _) => Node::UntilPost(loc, cond, body),
        _ => Node::Until(loc, cond, Some(body))
    }.to_raw()
}

unsafe extern "C" fn loop_while(keyword: *const Token, cond: *mut Rc<Node>, do_: *const Token, body: *mut Rc<Node>, end: *const Token) -> *mut Rc<Node> {
    let cond = from_raw(cond);
    let body = from_maybe_raw(body);
    Node::While(join_tokens(keyword, end), cond, body).to_raw()
}

unsafe extern "C" fn loop_while_mod(body: *mut Rc<Node>, cond: *mut Rc<Node>) -> *mut Rc<Node> {
    let cond = from_raw(cond);
    let body = from_raw(body);
    let loc = body.loc().join(cond.loc());

    match *body {
        Node::Kwbegin(_, _) => Node::WhilePost(loc, cond, body),
        _ => Node::While(loc, cond, Some(body))
    }.to_raw()
}

unsafe extern "C" fn match_op(receiver: *mut Rc<Node>, oper: *const Token, arg: *mut Rc<Node>) -> *mut Rc<Node> {
    let recv = from_raw(receiver);
    let arg = from_raw(arg);

    if let Node::Regexp(_, ref parts, _) = *recv {
        // TODO if parts are all static string literals, declare any named
        // captures as local variables and emit MatchWithLvasgn node
    }

    Node::Send(recv.loc().join(arg.loc()), Some(recv), token_id(oper), vec![arg]).to_raw()
}

unsafe extern "C" fn multi_assign(mlhs: *mut Rc<Node>, rhs: *mut Rc<Node>) -> *mut Rc<Node> {
    let mlhs = from_raw(mlhs);
    let rhs = from_raw(rhs);

    Node::Masgn(mlhs.loc().join(rhs.loc()), mlhs, rhs).to_raw()
}

unsafe extern "C" fn multi_lhs(begin: *const Token, items: *mut NodeList, end: *const Token) -> *mut Rc<Node> {
    let items = ffi::node_list_from_raw(items);

    Node::Mlhs(collection_map(begin, items.as_slice(), end).unwrap(), items).to_raw()
}

unsafe extern "C" fn negate(uminus: *const Token, numeric: *mut Rc<Node>) -> *mut Rc<Node> {
    let numeric = from_raw(numeric);
    let loc = token_loc(uminus).join(numeric.loc());

    match *numeric {
        Node::Integer(_, ref value) => Rc::new(Node::Integer(loc, "-".to_owned() + value.as_str())),
        Node::Float(_, ref value) => Rc::new(Node::Float(loc, "-".to_owned() + value.as_str())),
        _ => panic!("unimplemented numeric type: {:?}", numeric),
    }.to_raw()
}

unsafe extern "C" fn nil(tok: *const Token) -> *mut Rc<Node> {
    Node::Nil(token_loc(tok)).to_raw()
}

unsafe extern "C" fn not_op(not: *const Token, begin: *const Token, receiver: *mut Rc<Node>, end: *const Token) -> *mut Rc<Node> {
    let not_loc = token_loc(not);
    let id = Id(token_loc(not), "!".to_owned());

    match from_maybe_raw(receiver) {
        Some(expr) => {
            let loc = if end != ptr::null() {
                not_loc.join(&token_loc(end))
            } else {
                not_loc.join(expr.loc())
            };
            Node::Send(loc, Some(expr), id, vec![])
        },
        None => {
            assert!(begin != ptr::null() && end != ptr::null());
            let nil_loc = join_tokens(begin, end);
            let loc = not_loc.join(&nil_loc);
            let recv = Rc::new(Node::Begin(nil_loc.clone(), vec![Rc::new(Node::Nil(nil_loc))]));
            Node::Send(loc, Some(recv), id, vec![])
        }
    }.to_raw()
}

unsafe extern "C" fn nth_ref(tok: *const Token) -> *mut Rc<Node> {
    Node::NthRef(token_loc(tok), Token::string(tok).parse().unwrap()).to_raw()
}

unsafe extern "C" fn op_assign(lhs: *mut Rc<Node>, op: *const Token, rhs: *mut Rc<Node>) -> *mut Rc<Node> {
    let lhs = from_raw(lhs);
    let rhs = from_raw(rhs);

    // match lhs {
    //  TODO error on back ref and nth ref
    // }

    match Token::string(op).as_str() {
        "&&" => Node::AndAsgn(lhs.loc().join(rhs.loc()), lhs, rhs),
        "||" => Node::OrAsgn(lhs.loc().join(rhs.loc()), lhs, rhs),
        _    => Node::OpAsgn(lhs.loc().join(rhs.loc()), lhs, token_id(op), rhs),
    }.to_raw()
}

unsafe extern "C" fn optarg(name: *const Token, eql: *const Token, value: *mut Rc<Node>) -> *mut Rc<Node> {
    let id = token_id(name);
    let value = from_raw(value);
    Node::Optarg(id.0.join(value.loc()), id, value).to_raw()
}

unsafe extern "C" fn pair(key: *mut Rc<Node>, assoc: *const Token, value: *mut Rc<Node>) -> *mut Rc<Node> {
    let key = from_raw(key);
    let value = from_raw(value);
    Node::Pair(key.loc().join(value.loc()), key, value).to_raw()
}

unsafe extern "C" fn pair_keyword(key: *const Token, value: *mut Rc<Node>) -> *mut Rc<Node> {
    let sym = Node::Symbol(token_loc(key), Token::string(key));
    let value = from_raw(value);
    Node::Pair(sym.loc().join(value.loc()), Rc::new(sym), value).to_raw()
}

unsafe extern "C" fn pair_quoted(begin: *const Token, parts: *mut NodeList, end: *const Token, value: *mut Rc<Node>) -> *mut Rc<Node> {
    let key = from_raw(symbol_compose(begin, parts, end));
    let value = from_raw(value);
    Node::Pair(key.loc().join(value.loc()), key, value).to_raw()
}

unsafe extern "C" fn postexe(begin: *const Token, node: *mut Rc<Node>, rbrace: *const Token) -> *mut Rc<Node> {
    let node = from_maybe_raw(node);
    Node::Postexe(token_loc(begin).join(&token_loc(rbrace)), node).to_raw()
}

unsafe extern "C" fn preexe(begin: *const Token, node: *mut Rc<Node>, rbrace: *const Token) -> *mut Rc<Node> {
    let node = from_maybe_raw(node);
    Node::Preexe(token_loc(begin).join(&token_loc(rbrace)), node).to_raw()
}

unsafe extern "C" fn procarg0(arg: *mut Rc<Node>) -> *mut Rc<Node> {
    let arg = from_raw(arg);
    Node::Procarg0(arg.loc().clone(), arg).to_raw()
}

unsafe extern "C" fn prototype(genargs: *mut Rc<Node>, args: *mut Rc<Node>, return_type: *mut Rc<Node>) -> *mut Rc<Node> {
    let genargs = from_maybe_raw(genargs);
    let args = from_raw(args);
    let return_type = from_maybe_raw(return_type);

    let mut loc = args.loc().clone();

    if let Some(ref genargs_) = genargs {
        loc = loc.join(genargs_.loc());
    }

    if let Some(ref return_type_) = return_type {
        loc = loc.join(return_type_.loc());
    }

    Node::Prototype(loc, genargs, args, return_type).to_raw()
}

unsafe extern "C" fn range_exclusive(lhs: *mut Rc<Node>, oper: *const Token, rhs: *mut Rc<Node>) -> *mut Rc<Node> {
    let lhs = from_raw(lhs);
    let rhs = from_raw(rhs);

    Node::ERange(lhs.loc().join(rhs.loc()), lhs, rhs).to_raw()
}

unsafe extern "C" fn range_inclusive(lhs: *mut Rc<Node>, oper: *const Token, rhs: *mut Rc<Node>) -> *mut Rc<Node> {
    let lhs = from_raw(lhs);
    let rhs = from_raw(rhs);

    Node::IRange(lhs.loc().join(rhs.loc()), lhs, rhs).to_raw()
}

unsafe extern "C" fn rational(tok: *const Token) -> *mut Rc<Node> {
    Node::Rational(token_loc(tok), Token::string(tok)).to_raw()
}

unsafe extern "C" fn rational_complex(tok: *const Token) -> *mut Rc<Node> {
    panic!("unimplemented");
}

unsafe extern "C" fn regexp_compose(begin: *const Token, parts: *mut NodeList, end: *const Token, options: *mut Rc<Node>) -> *mut Rc<Node> {
    let parts = ffi::node_list_from_raw(parts);
    let opts = from_maybe_raw(options);
    let begin_loc = token_loc(begin);
    let loc = match opts {
        Some(ref opt_box) => begin_loc.join(opt_box.loc()),
        None => begin_loc.join(&token_loc(end)),
    };
    Node::Regexp(loc, parts, opts).to_raw()
}

unsafe extern "C" fn regexp_options(regopt: *const Token) -> *mut Rc<Node> {
    let mut options: Vec<char> = Token::string(regopt).chars().collect();
    options.sort();
    options.dedup();
    Node::Regopt(token_loc(regopt), options).to_raw()
}

unsafe extern "C" fn rescue_body(rescue: *const Token, exc_list: *mut Rc<Node>, assoc: *const Token, exc_var: *mut Rc<Node>, then: *const Token, body: *mut Rc<Node>) -> *mut Rc<Node> {
    let exc_list = from_maybe_raw(exc_list);
    let exc_var = from_maybe_raw(exc_var);
    let body = from_maybe_raw(body);

    let mut loc = token_loc(rescue);

    if let Some(ref boxed_exc_list) = exc_list {
        loc = loc.join(boxed_exc_list.loc());
    }

    if let Some(ref boxed_exc_var) = exc_var {
        loc = loc.join(boxed_exc_var.loc());
    }

    if let Some(ref boxed_body) = body {
        loc = loc.join(boxed_body.loc());
    }

    Node::Resbody(loc, exc_list, exc_var, body).to_raw()
}

unsafe extern "C" fn restarg(star: *const Token, name: *const Token) -> *mut Rc<Node> {
    if name != ptr::null() {
        let id = token_id(name);
        Node::Restarg(token_loc(star).join(&id.0), Some(id))
    } else {
        Node::Restarg(token_loc(star), None)
    }.to_raw()
}

unsafe extern "C" fn self_(tok: *const Token) -> *mut Rc<Node> {
    Node::Self_(token_loc(tok)).to_raw()
}

unsafe extern "C" fn shadowarg(name: *const Token) -> *mut Rc<Node> {
    panic!("unimplemented");
}

unsafe extern "C" fn splat(star: *const Token, arg: *mut Rc<Node>) -> *mut Rc<Node> {
    let arg = from_maybe_raw(arg);
    let loc = match arg {
        Some(ref box_arg) => token_loc(star).join(box_arg.loc()),
        None => token_loc(star),
    };
    Node::Splat(loc, arg).to_raw()
}

unsafe extern "C" fn string(string_: *const Token) -> *mut Rc<Node> {
    Node::String(token_loc(string_), Token::string(string_)).to_raw()
}

unsafe extern "C" fn string_compose(begin: *const Token, parts: *mut NodeList, end: *const Token) -> *mut Rc<Node> {
    let parts = ffi::node_list_from_raw(parts);

    let loc = collection_map(begin, parts.as_slice(), end).unwrap();

    if collapse_string_parts(&parts) {
        match *parts[0] {
            Node::String(ref loc, ref val) =>
                Node::String(loc.clone(), val.clone()),
            Node::DString(ref loc, ref val) =>
                Node::DString(loc.clone(), val.clone()),
            _ => Node::DString(loc.clone(), vec![parts[0].clone()]),
        }
    } else {
        Node::DString(loc, parts)
    }.to_raw()
}

unsafe extern "C" fn string_internal(string: *const Token) -> *mut Rc<Node> {
    Node::String(token_loc(string), Token::string(string)).to_raw()
}

unsafe extern "C" fn symbol(symbol: *const Token) -> *mut Rc<Node> {
    Node::Symbol(token_loc(symbol), Token::string(symbol)).to_raw()
}

unsafe extern "C" fn symbol_compose(begin: *const Token, parts: *mut NodeList, end: *const Token) -> *mut Rc<Node> {
    let parts = ffi::node_list_from_raw(parts);

    let loc = collection_map(begin, parts.as_slice(), end).unwrap();

    if collapse_string_parts(&parts) {
        match *parts[0] {
            Node::Symbol(ref loc, ref val) =>
                Node::Symbol(loc.clone(), val.clone()),
            Node::String(ref loc, ref val) =>
                Node::Symbol(loc.clone(), val.clone()),
            _ => Node::DSymbol(loc, vec![parts[0].clone()]),
        }
    } else {
        Node::DSymbol(loc, parts)
    }.to_raw()
}

unsafe extern "C" fn symbol_internal(symbol: *const Token) -> *mut Rc<Node> {
    Node::Symbol(token_loc(symbol), Token::string(symbol)).to_raw()
}

unsafe extern "C" fn symbols_compose(begin: *const Token, parts: *mut NodeList, end: *const Token) -> *mut Rc<Node> {
    let parts = ffi::node_list_from_raw(parts);

    let parts = parts.iter().map(|part| {
        match **part {
            Node::String(ref loc, ref val) =>
                Rc::new(Node::Symbol(loc.clone(), val.clone())),

            Node::DString(ref loc, ref parts) =>
                Rc::new(Node::DSymbol(loc.clone(), parts.clone())),

            _ => part.clone(),
        }
    }).collect::<Vec<_>>();

    Node::Array(collection_map(begin, parts.as_slice(), end).unwrap(), parts).to_raw()
}

unsafe extern "C" fn ternary(cond: *mut Rc<Node>, question: *const Token, if_true: *mut Rc<Node>, colon: *const Token, if_false: *mut Rc<Node>) -> *mut Rc<Node> {
    let cond = from_raw(cond);
    let if_true = from_raw(if_true);
    let if_false = from_raw(if_false);

    Node::If(cond.loc().join(if_false.loc()), check_condition(cond), Some(if_true), Some(if_false)).to_raw()
}

unsafe extern "C" fn tr_any(special: *const Token) -> *mut Rc<Node> {
    Node::TyAny(token_loc(special)).to_raw()
}

unsafe extern "C" fn tr_array(begin: *const Token, type_: *mut Rc<Node>, end: *const Token) -> *mut Rc<Node> {
    let type_ = from_raw(type_);

    Node::TyArray(join_tokens(begin, end), type_).to_raw()
}

unsafe extern "C" fn tr_cast(begin: *const Token, expr: *mut Rc<Node>, colon: *const Token, type_: *mut Rc<Node>, end: *const Token) -> *mut Rc<Node> {
    let expr = from_raw(expr);
    let type_ = from_raw(type_);

    Node::TyCast(join_tokens(begin, end), expr, type_).to_raw()
}

unsafe extern "C" fn tr_class(special: *const Token) -> *mut Rc<Node> {
    Node::TyClass(token_loc(special)).to_raw()
}

unsafe extern "C" fn tr_cpath(cpath: *mut Rc<Node>) -> *mut Rc<Node> {
    let cpath = from_raw(cpath);

    Node::TyCpath(cpath.loc().clone(), cpath).to_raw()
}

unsafe extern "C" fn tr_genargs(begin: *const Token, genargs: *mut NodeList, end: *const Token) -> *mut Rc<Node> {
    let genargs = ffi::node_list_from_raw(genargs);

    Node::TyGenargs(join_tokens(begin, end), genargs).to_raw()
}

unsafe extern "C" fn tr_gendecl(cpath: *mut Rc<Node>, begin: *const Token, genargs: *mut NodeList, end: *const Token) -> *mut Rc<Node> {
    let cpath = from_raw(cpath);
    let genargs = ffi::node_list_from_raw(genargs);

    Node::TyGendecl(cpath.loc().join(&token_loc(end)), cpath, genargs).to_raw()
}

unsafe extern "C" fn tr_gendeclarg(tok: *const Token) -> *mut Rc<Node> {
    Node::TyGendeclarg(token_loc(tok), Token::string(tok)).to_raw()
}

unsafe extern "C" fn tr_geninst(cpath: *mut Rc<Node>, begin: *const Token, genargs: *mut NodeList, end: *const Token) -> *mut Rc<Node> {
    let cpath = from_raw(cpath);
    let genargs = ffi::node_list_from_raw(genargs);

    Node::TyGeninst(cpath.loc().join(&token_loc(end)), cpath, genargs).to_raw()
}

unsafe extern "C" fn tr_hash(begin: *const Token, key_type: *mut Rc<Node>, assoc: *const Token, value_type: *mut Rc<Node>, end: *const Token) -> *mut Rc<Node> {
    let key_type = from_raw(key_type);
    let value_type = from_raw(value_type);

    Node::TyHash(join_tokens(begin, end), key_type, value_type).to_raw()
}

unsafe extern "C" fn tr_instance(special: *const Token) -> *mut Rc<Node> {
    Node::TyInstance(token_loc(special)).to_raw()
}

unsafe extern "C" fn tr_ivardecl(name: *const Token, type_: *mut Rc<Node>) -> *mut Rc<Node> {
    let name = token_id(name);
    let type_ = from_raw(type_);

    Node::TyIvardecl(name.0.join(type_.loc()), name, type_).to_raw()
}

unsafe extern "C" fn tr_nil(nil: *const Token) -> *mut Rc<Node> {
    Node::TyNil(token_loc(nil)).to_raw()
}

unsafe extern "C" fn tr_nillable(tilde: *const Token, type_: *mut Rc<Node>) -> *mut Rc<Node> {
    let type_ = from_raw(type_);

    Node::TyNillable(token_loc(tilde).join(type_.loc()), type_).to_raw()
}

unsafe extern "C" fn tr_or(a: *mut Rc<Node>, b: *mut Rc<Node>) -> *mut Rc<Node> {
    let a = from_raw(a);
    let b = from_raw(b);

    Node::TyOr(a.loc().join(b.loc()), a, b).to_raw()
}

unsafe extern "C" fn tr_proc(begin: *const Token, args: *mut Rc<Node>, end: *const Token) -> *mut Rc<Node> {
    let args = from_raw(args);

    Node::TyProc(join_tokens(begin, end), args).to_raw()
}

unsafe extern "C" fn tr_self(special: *const Token) -> *mut Rc<Node> {
    Node::TySelf(token_loc(special)).to_raw()
}

unsafe extern "C" fn tr_tuple(begin: *const Token, types: *mut NodeList, end: *const Token) -> *mut Rc<Node> {
    let types = ffi::node_list_from_raw(types);

    Node::TyTuple(join_tokens(begin, end), types).to_raw()
}

unsafe extern "C" fn true_(tok: *const Token) -> *mut Rc<Node> {
    Node::True(token_loc(tok)).to_raw()
}

unsafe extern "C" fn typed_arg(type_: *mut Rc<Node>, arg: *mut Rc<Node>) -> *mut Rc<Node> {
    let type_ = from_raw(type_);
    let arg = from_raw(arg);

    Node::TypedArg(type_.loc().join(arg.loc()), type_, arg).to_raw()
}

unsafe extern "C" fn unary_op(oper: *const Token, receiver: *mut Rc<Node>) -> *mut Rc<Node> {
    let id = token_id(oper);
    let recv = from_raw(receiver);

    let id = match id.1.as_str() {
        "+" => Id(id.0, "+@".to_owned()),
        "-" => Id(id.0, "-@".to_owned()),
        _   => id,
    };

    Node::Send(id.0.join(recv.loc()), Some(recv), id, vec![]).to_raw()
}

unsafe extern "C" fn undef_method(undef: *const Token, name_list: *mut NodeList) -> *mut Rc<Node> {
    let name_list = ffi::node_list_from_raw(name_list);

    let loc = match name_list.last() {
        Some(ref node) => token_loc(undef).join(node.loc()),
        None => token_loc(undef),
    };

    Node::Undef(loc, name_list).to_raw()
}

unsafe extern "C" fn when(when: *const Token, patterns: *mut NodeList, then: *const Token, body: *mut Rc<Node>) -> *mut Rc<Node> {
    let patterns = ffi::node_list_from_raw(patterns);
    let body = from_maybe_raw(body);

    let when_loc = token_loc(when);

    let loc = if let Some(ref body_box) = body {
        when_loc.join(body_box.loc())
    } else if then != ptr::null() {
        when_loc.join(&token_loc(then))
    } else {
        when_loc.join(patterns.last().unwrap().loc())
    };

    Node::When(loc, patterns, body).to_raw()
}

fn collapse_string_parts(parts: &[Rc<Node>]) -> bool {
    if parts.len() == 1 {
        match *parts[0] {
            Node::DString(_, _) => true,
            Node::String(_, _) => true,
            _ => false,
        }
    } else {
        false
    }
}

unsafe extern "C" fn word(parts: *mut NodeList) -> *mut Rc<Node> {
    let mut parts = ffi::node_list_from_raw(parts);

    if collapse_string_parts(&parts) {
        parts.remove(0)
    } else {
        assert!(!parts.is_empty());
        let loc = parts.first().unwrap().loc().join(parts.last().unwrap().loc());
        Rc::new(Node::DString(loc, parts))
    }.to_raw()
}

unsafe extern "C" fn words_compose(begin: *const Token, parts: *mut NodeList, end: *const Token) -> *mut Rc<Node> {
    let words = ffi::node_list_from_raw(parts);
    Node::Array(collection_map(begin, words.as_slice(), end).unwrap(), words).to_raw()
}

unsafe extern "C" fn xstring_compose(begin: *const Token, parts: *mut NodeList, end: *const Token) -> *mut Rc<Node> {
    let parts = ffi::node_list_from_raw(parts);
    Node::XString(collection_map(begin, parts.as_slice(), end).unwrap(), parts).to_raw()
}

static BUILDER: Builder = Builder {
    accessible: accessible,
    alias: alias,
    arg: arg,
    args: args,
    array: array,
    assign: assign,
    assignable: assignable,
    associate: associate,
    attr_asgn: attr_asgn,
    back_ref: back_ref,
    begin: begin,
    begin_body: begin_body,
    begin_keyword: begin_keyword,
    binary_op: binary_op,
    block: block,
    block_pass: block_pass,
    blockarg: blockarg,
    call_lambda: call_lambda,
    call_method: call_method,
    case_: case_,
    character: character,
    complex: complex,
    compstmt: compstmt,
    condition: condition,
    condition_mod: condition_mod,
    const_: const_,
    const_fetch: const_fetch,
    const_global: const_global,
    const_op_assignable: const_op_assignable,
    cvar: cvar,
    dedent_string: dedent_string,
    def_class: def_class,
    def_method: def_method,
    def_module: def_module,
    def_sclass: def_sclass,
    def_singleton: def_singleton,
    encoding_literal: encoding_literal,
    false_: false_,
    file_literal: file_literal,
    float_: float_,
    float_complex: float_complex,
    for_: for_,
    gvar: gvar,
    ident: ident,
    index: index,
    index_asgn: index_asgn,
    integer: integer,
    ivar: ivar,
    keyword_break: keyword_break,
    keyword_defined: keyword_defined,
    keyword_next: keyword_next,
    keyword_redo: keyword_redo,
    keyword_retry: keyword_retry,
    keyword_return: keyword_return,
    keyword_super: keyword_super,
    keyword_yield: keyword_yield,
    keyword_zsuper: keyword_zsuper,
    kwarg: kwarg,
    kwoptarg: kwoptarg,
    kwrestarg: kwrestarg,
    kwsplat: kwsplat,
    line_literal: line_literal,
    logical_and: logical_and,
    logical_or: logical_or,
    loop_until: loop_until,
    loop_until_mod: loop_until_mod,
    loop_while: loop_while,
    loop_while_mod: loop_while_mod,
    match_op: match_op,
    multi_assign: multi_assign,
    multi_lhs: multi_lhs,
    negate: negate,
    nil: nil,
    not_op: not_op,
    nth_ref: nth_ref,
    op_assign: op_assign,
    optarg: optarg,
    pair: pair,
    pair_keyword: pair_keyword,
    pair_quoted: pair_quoted,
    postexe: postexe,
    preexe: preexe,
    procarg0: procarg0,
    prototype: prototype,
    range_exclusive: range_exclusive,
    range_inclusive: range_inclusive,
    rational: rational,
    rational_complex: rational_complex,
    regexp_compose: regexp_compose,
    regexp_options: regexp_options,
    rescue_body: rescue_body,
    restarg: restarg,
    self_: self_,
    shadowarg: shadowarg,
    splat: splat,
    string: string,
    string_compose: string_compose,
    string_internal: string_internal,
    symbol: symbol,
    symbol_compose: symbol_compose,
    symbol_internal: symbol_internal,
    symbols_compose: symbols_compose,
    ternary: ternary,
    tr_any: tr_any,
    tr_array: tr_array,
    tr_cast: tr_cast,
    tr_class: tr_class,
    tr_cpath: tr_cpath,
    tr_genargs: tr_genargs,
    tr_gendecl: tr_gendecl,
    tr_gendeclarg: tr_gendeclarg,
    tr_geninst: tr_geninst,
    tr_hash: tr_hash,
    tr_instance: tr_instance,
    tr_ivardecl: tr_ivardecl,
    tr_nil: tr_nil,
    tr_nillable: tr_nillable,
    tr_or: tr_or,
    tr_proc: tr_proc,
    tr_self: tr_self,
    tr_tuple: tr_tuple,
    true_: true_,
    typed_arg: typed_arg,
    unary_op: unary_op,
    undef_method: undef_method,
    when: when,
    word: word,
    words_compose: words_compose,
    xstring_compose: xstring_compose,
};

pub fn parse(source_file: Rc<SourceFile>) -> Ast {
    SOURCE_FILE.with(|sf|
        *sf.borrow_mut() = Some(source_file.clone())
    );

    let parser = unsafe { Parser::new(source_file.source(), &BUILDER) };
    let ast = unsafe { Parser::parse(parser) };
    let diagnostics = unsafe { Parser::diagnostics(parser) };
    unsafe { Parser::free(parser) };

    SOURCE_FILE.with(|sf|
        *sf.borrow_mut() = None
    );

    Ast {
        node: ast.map(|node| *node),
        diagnostics: diagnostics.into_iter().map(|(level, message, begin, end)|
            Diagnostic {
                level: level,
                message: message,
                loc: Loc {
                    file: source_file.clone(),
                    begin_pos: begin,
                    end_pos: end,
                },
            }
        ).collect(),
    }
}<|MERGE_RESOLUTION|>--- conflicted
+++ resolved
@@ -236,28 +236,16 @@
             args.push(rhs);
             Node::CSend(asgn_loc, recv, mid, args)
         },
-        Node::Lvlhs(loc, name) =>
-            Node::Lvasgn(asgn_loc, Id(loc, name), rhs),
-        Node::Const(loc, scope, name) =>
-            Node::Casgn(asgn_loc, scope, name, Some(rhs)),
-        Node::Casgn(loc, scope, id, _) =>
-            Node::Casgn(loc, scope, id, Some(rhs)),
-        Node::Cvar(loc, name) =>
-<<<<<<< HEAD
-            Node::Cvasgn(asgn_loc, Id(loc, name), Some(rhs)),
-        Node::Cvasgn(loc, name, _) =>
-            Node::Cvasgn(loc, name, Some(rhs)),
-        Node::Ivar(loc, name) =>
-            Node::Ivasgn(asgn_loc, Id(loc, name), Some(rhs)),
-        Node::Ivasgn(loc, id, _) =>
-            Node::Ivasgn(asgn_loc, id, Some(rhs)),
-=======
-            Node::Cvasgn(asgn_loc, Id(loc, name), rhs),
-        Node::Ivlhs(loc, name) =>
-            Node::Ivasgn(asgn_loc, Id(loc, name), rhs),
->>>>>>> 4da5c193
-        Node::Gvar(loc, name) =>
-            Node::Gvasgn(asgn_loc, Id(loc, name), rhs),
+        Node::LvarLhs(loc, name) =>
+            Node::LvarAsgn(asgn_loc, name, rhs),
+        Node::ConstLhs(loc, scope, name) =>
+            Node::ConstAsgn(asgn_loc, scope, name, rhs),
+        Node::CvarLhs(loc, id) =>
+            Node::CvarAsgn(loc, id, rhs),
+        Node::IvarLhs(loc, id) =>
+            Node::IvarAsgn(asgn_loc, id, rhs),
+        Node::GvarLhs(loc, id) =>
+            Node::GvarAsgn(asgn_loc, id, rhs),
         _ => {
             panic!("unimplemented lhs: {:?}", lhs);
         }
@@ -269,18 +257,16 @@
     match node {
         Node::Ident(loc, name) => {
             Parser::declare(parser, &name);
-            Node::Lvlhs(loc, name)
+            Node::LvarLhs(loc.clone(), Id(loc.clone(), name))
         },
-        Node::Ivar(loc, name) => {
-            Node::Ivlhs(loc, name)
-        },
-        Node::Const(loc, lhs, name) => {
-            Node::Casgn(loc.clone(), lhs, name, None)
-        }
-        Node::Cvar(loc, name) => {
-            Node::Cvasgn(loc.clone(), Id(loc.clone(), name), None)
-        },
-        lhs @ Node::Gvar(_, _) => lhs,
+        Node::Ivar(loc, name) =>
+            Node::IvarLhs(loc.clone(), Id(loc.clone(), name)),
+        Node::Const(loc, lhs, name) =>
+            Node::ConstLhs(loc.clone(), lhs, name),
+        Node::Cvar(loc, name) =>
+            Node::CvarLhs(loc.clone(), Id(loc.clone(), name)),
+        Node::Gvar(loc, name) =>
+            Node::GvarLhs(loc.clone(), Id(loc.clone(), name)),
         lhs =>
             panic!("not assignable on lhs: {:?}", lhs),
     }.to_raw()
