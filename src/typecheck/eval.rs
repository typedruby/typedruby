use std::rc::Rc;
use typecheck::control::{Computation, ComputationPredicate, EvalResult};
<<<<<<< HEAD
use typecheck::locals::{Locals, LocalEntry, LocalEntryMerge, PinnedType};
use typecheck::types::{Arg, TypeEnv, TypeContext, Type, TypeRef, Prototype, KwsplatResult, SplatArg, TypeConstraint};
=======
use typecheck::locals::{Locals, LocalEntry, LocalEntryMerge};
use typecheck::types::{Arg, TypeEnv, TypeContext, Type, TypeRef, Prototype, KwsplatResult, SplatArg, TypeConstraint, TypeError};
>>>>>>> 7c9b0226
use object::{Scope, RubyObject, MethodEntry, MethodImpl, ConstantEntry};
use ast::{Node, Loc, Id};
use environment::Environment;
use errors::Detail;
use typed_arena::Arena;
use typecheck::call;
use typecheck::call::ArgError;
use itertools::Itertools;
use abstract_type;
use abstract_type::{TypeScope, TypeNode};
use typecheck::materialize::Materialize;
use util::Or;

pub struct Eval<'ty, 'object: 'ty> {
    env: &'ty Environment<'object>,
    tyenv: TypeEnv<'ty, 'object>,
    type_context: TypeContext<'ty, 'object>,
    type_scope: Rc<TypeScope<'object>>,
    proto: Rc<Prototype<'ty, 'object>>,
}

enum HashEntry<'ty, 'object: 'ty> {
    Symbol(Id, TypeRef<'ty, 'object>),
    Pair(TypeRef<'ty, 'object>, TypeRef<'ty, 'object>),
    Kwsplat(TypeRef<'ty, 'object>),
}

enum BlockArg {
    Pass { loc: Loc, node: Rc<Node> },
    Literal { loc: Loc, args: Option<Rc<Node>>, body: Option<Rc<Node>> },
}

impl BlockArg {
    pub fn loc(&self) -> &Loc {
        match *self {
            BlockArg::Pass { ref loc, .. } => loc,
            BlockArg::Literal { ref loc, .. } => loc,
        }
    }
}

struct Invokee<'ty, 'object: 'ty> {
    recv_ty: TypeRef<'ty, 'object>,
    method: Rc<MethodImpl<'object>>,
    prototype: Rc<Prototype<'ty, 'object>>,
}

enum GvarAccess {
    Read,
    ReadWrite,
}

struct Gvar<'ty, 'object: 'ty> {
    ty: TypeRef<'ty, 'object>,
    access: GvarAccess,
}

#[derive(Debug)]
enum Lhs<'ty, 'object: 'ty> {
    Lvar(Loc, String),
    Simple(Loc, TypeRef<'ty, 'object>),
    Send(Loc, TypeRef<'ty, 'object>, Id, Vec<SplatArg<'ty, 'object>>),
}

impl<'ty, 'object> Eval<'ty, 'object> {
    pub fn process(env: &'ty Environment<'object>, tyenv: TypeEnv<'ty, 'object>, scope: Rc<Scope<'object>>, class: &'object RubyObject<'object>, body: Option<Rc<Node>>, proto: &abstract_type::Prototype<'object>) {
        let class_type_parameters = class.type_parameters().iter().map(|&Id(ref loc, _)|
            tyenv.new_var(loc.clone())
        ).collect();

        let mut type_context = TypeContext::instance(class, class_type_parameters);

        let type_scope = proto.type_vars.iter().fold(TypeScope::new(scope, class),
            |scope, &Id(_, ref name)| TypeScope::extend(scope, name.clone()));

        let (proto, locals) = Materialize::new(env, &tyenv)
            .materialize_prototype(proto, Locals::new(), &mut type_context);

        let eval = Eval {
            env: env,
            tyenv: tyenv,
            type_context: type_context,
            type_scope: type_scope,
            proto: proto,
        };

        eval.apply_constraints(&eval.proto.constraints);

        // type parameters are initially inserted into the type context
        // unresolved to that they can be constrained. unify any unresolved
        // type variables with their named parameters:
        for (name, ty) in &eval.type_context.type_names {
            if eval.tyenv.is_uninstantiated_var(*ty) {
                eval.tyenv.instantiate_var(*ty, eval.tyenv.alloc(Type::TypeParameter {
                    name: name.clone(),
                    loc: ty.loc().clone(),
                }));
            }
        }

        // don't typecheck a method if it has no body
        if let Some(ref body_node) = body {
            eval.process_node(body_node, locals).terminate(&|ty| {
                eval.compatible(eval.proto.retn, ty, None);
            });
        }
    }

    fn error(&self, message: &str, details: &[Detail]) {
        self.env.error_sink.borrow_mut().error(message, details)
    }

    fn warning(&self, message: &str, details: &[Detail]) {
        self.env.error_sink.borrow_mut().warning(message, details)
    }

    fn materialize_type(&self, type_node: &TypeNode<'object>, context: &TypeContext<'ty, 'object>) -> TypeRef<'ty, 'object> {
        Materialize::new(self.env, &self.tyenv).materialize_type(type_node, context)
    }

    fn materialize_prototype(&self, prototype: &abstract_type::Prototype<'object>, locals: Locals<'ty, 'object>, context: &mut TypeContext<'ty, 'object>)
        -> (Rc<Prototype<'ty, 'object>>, Locals<'ty, 'object>)
    {
        Materialize::new(self.env, &self.tyenv).materialize_prototype(prototype, locals, context)
    }

    fn create_instance_type(&self, loc: &Loc, class: &'object RubyObject<'object>, mut type_parameters: Vec<TypeRef<'ty, 'object>>) -> TypeRef<'ty, 'object> {
        let supplied_params = type_parameters.len();
        let expected_params = class.type_parameters().len();

        if supplied_params == 0 && expected_params > 0 {
            self.error("Type referenced is generic but no type parameters were supplied", &[
                Detail::Loc("here", loc),
            ]);
        } else if supplied_params < expected_params {
            let mut message = format!("{} also expects ", class.name());

            for (i, &Id(_, ref name)) in class.type_parameters().iter().skip(supplied_params).enumerate() {
                if i > 0 {
                    message += ", ";
                }

                message += name;
            }

            self.error("Too few type parameters supplied in instantiation of generic type", &[
                Detail::Loc(&message, loc),
            ]);

            for _ in 0..(expected_params - supplied_params) {
                type_parameters.push(self.tyenv.new_var(loc.clone()))
            }
        } else if supplied_params > expected_params {
            self.error("Too many type parameters supplied in instantiation of generic type", &[
                Detail::Loc("from here", type_parameters[expected_params].loc()),
            ]);

            for _ in 0..(supplied_params - expected_params) {
                type_parameters.pop();
            }
        }

        self.tyenv.instance(loc.clone(), class, type_parameters)
    }

    fn type_error(&self, to: TypeRef<'ty, 'object>, from: TypeRef<'ty, 'object>, reason: TypeError<'ty, 'object>, loc: Option<&Loc>) {
        let strs = Arena::new();

        match reason {
            TypeError::Incompatible(inner_to, inner_from) => {
                let mut details = Vec::new();

                if !inner_to.ref_eq(&to) || !inner_from.ref_eq(&from) {
                    details.push(Detail::Loc(
                        strs.alloc(self.tyenv.describe(inner_to) + ", with:"), inner_to.loc()));

                    details.push(Detail::Loc(
                        strs.alloc(self.tyenv.describe(inner_from)), inner_from.loc()));

                    details.push(Detail::Message("arising from an attempt to match:"));
                }

<<<<<<< HEAD
    fn compatible_asgn(&self, to: &PinnedType<'ty, 'object>, from: TypeRef<'ty, 'object>, loc: &Loc) {
        if self.tyenv.compatible(to.ty, from).is_err() {
            self.error("Cannot assign value of type:", &[
                Detail::Loc(&self.tyenv.describe(from), from.loc()),
                Detail::Loc(&format!("to {} in this expression", self.tyenv.describe(to.ty)), loc),
                Detail::Loc("because this variable is referenced from a block", &to.pinned_loc),
            ]);
        }
    }

    fn unify(&self, a: TypeRef<'ty, 'object>, b: TypeRef<'ty, 'object>, loc: Option<&Loc>) {
        if let Err((err_a, err_b)) = self.tyenv.unify(a, b) {
            self.type_error(a, b, err_a, err_b, loc);
=======
                details.push(Detail::Loc(strs.alloc(self.tyenv.describe(to) + ", with:"), to.loc()));
                details.push(Detail::Loc(strs.alloc(self.tyenv.describe(from)), from.loc()));

                if let Some(loc) = loc {
                    details.push(Detail::Loc("in this expression", loc));
                }

                self.error("Could not match types:", &details);
            }
            TypeError::Recursive(ty, _, ref tyvar_loc) => {
                let mut details = Vec::new();

                details.push(Detail::Loc(
                    strs.alloc(self.tyenv.describe(ty)), ty.loc()));

                details.push(Detail::Loc(
                    "would contain itself here", tyvar_loc));

                if let Some(loc) = loc {
                    details.push(Detail::Loc("in this expression", loc));
                }

                self.error("Type cannot contain itself:", &details);
            }
>>>>>>> 7c9b0226
        }
    }

    fn compatible(&self, to: TypeRef<'ty, 'object>, from: TypeRef<'ty, 'object>, loc: Option<&Loc>) -> bool {
        match self.tyenv.compatible(to, from) {
            Ok(()) => true,
            Err(reason) => {
                self.type_error(to, from, reason, loc);
                false
            }
        }
    }

    fn process_array_tuple(&self, loc: &Loc, exprs: &[Rc<Node>], locals: Locals<'ty, 'object>) -> Computation<'ty, 'object> {
        self.process_splat_args(exprs, locals, |loc| {
            self.warning("Useless expression", &[
                Detail::Loc("Sub-expression never evaluates to a result", loc),
            ]);
        }).map(|elements| {
            self.tuple_from_elements(loc.clone(), &elements)
        }).into_computation()
    }

    fn tuple_from_elements(&self, loc: Loc, elements: &[SplatArg<'ty, 'object>]) -> TypeRef<'ty, 'object> {
        use slice_util::View;

        assert!(!elements.is_empty());

        let mut v = View(elements);

        let mut lead_types = Vec::new();
        let mut post_types = Vec::new();

        while let Some(&SplatArg::Value(ty)) = v.first() {
            lead_types.push(ty);
            v.consume_front();
        }

        while let Some(&SplatArg::Value(ty)) = v.last() {
            post_types.push(ty);
            v.consume_back();
        }

        post_types.reverse();

        let splat_type = if !v.is_empty() {
            v.into_iter().map(|splat_arg| match *splat_arg {
                SplatArg::Value(ty) => ty,
                SplatArg::Splat(ty) => ty,
            }).fold1(|a, b| self.tyenv.union(&loc, a, b))
        } else {
            None
        };

        self.tyenv.tuple(loc, lead_types, splat_type, post_types)
    }

    fn prototype_from_method_impl(&self, loc: &Loc, impl_: &MethodImpl<'object>, mut type_context: TypeContext<'ty, 'object>) -> Rc<Prototype<'ty, 'object>> {
        match *impl_ {
            MethodImpl::TypedRuby { ref proto, .. } => {
                let (proto, _) = self.materialize_prototype(proto, Locals::new(), &mut type_context);

                proto
            }
            MethodImpl::Ruby { ref proto, .. } => {
                let (proto, _) = self.materialize_prototype(proto, Locals::new(), &mut type_context);

                self.tyenv.instantiate_var(proto.retn, self.tyenv.any(proto.retn.loc().clone()));

                proto
            }
            MethodImpl::AttrReader { ref ivar, ref loc } => {
                let ivar_type = self.lookup_ivar(ivar, &type_context)
                    .unwrap_or_else(|| self.tyenv.any(loc.clone()));

                Rc::new(Prototype {
                    loc: loc.clone(),
                    constraints: vec![],
                    args: vec![],
                    retn: ivar_type,
                })
            }
            MethodImpl::AttrWriter { ref ivar, ref loc } => {
                let ivar_type = self.lookup_ivar(ivar, &type_context)
                    .unwrap_or_else(|| self.tyenv.any(loc.clone()));

                Rc::new(Prototype {
                    loc: loc.clone(),
                    constraints: vec![],
                    args: vec![Arg::Required { ty: ivar_type, loc: loc.clone() }],
                    retn: ivar_type,
                })
            }
            MethodImpl::Untyped => self.tyenv.any_prototype(loc.clone()),
            MethodImpl::IntrinsicClassNew => {
                match *type_context.self_class(&self.tyenv) {
                    RubyObject::Metaclass { of, .. } => {
                        let tyctx = TypeContext::instance(of,
                            of.type_parameters().iter().map(|_|
                                self.tyenv.new_var(loc.clone())
                            ).collect()
                        );

                        let (tyctx, initialize_method) = match self.lookup_method("initialize", tyctx) {
                            Some(result) => result,
                            None => {
                                self.error("Can't call #new on class with undefined #initialize method", &[
                                    Detail::Loc("here", loc),
                                ]);

                                return self.tyenv.any_prototype(loc.clone());
                            }
                        };

                        let instance_type = tyctx.self_type(&self.tyenv, loc.clone());

                        let proto = self.prototype_from_method_impl(loc, &initialize_method.implementation, tyctx);

                        Rc::new(Prototype {
                            loc: proto.loc.clone(),
                            // TODO when class type constraints exist we need
                            // to put them in here:
                            constraints: vec![],
                            args: proto.args.clone(),
                            retn: instance_type,
                        })
                    },
                    RubyObject::Class { .. } => {
                        // the only way this case can be triggered is calling
                        // #new on an unknown instance of Class, such as:
                        // def foo(Class x); x.new; end
                        // TODO - consider disallowing use of Class without type parameters
                        self.error("Unknown class instance in call to #new, can't determine #initialize signature", &[
                            Detail::Loc("here", loc),
                        ]);

                        self.tyenv.any_prototype(loc.clone())
                    },
                    _ => panic!("should never happen"),
                }
            }
            MethodImpl::IntrinsicKernelRaise => {
                let any_ty = self.tyenv.any(loc.clone());
                // TODO give Kernel#raise a proper prototype
                Rc::new(Prototype {
                    loc: loc.clone(),
                    constraints: vec![],
                    args: vec![Arg::Rest { loc: loc.clone(), ty: any_ty }],
                    retn: any_ty,
                })
            }
            MethodImpl::IntrinsicKernelIsA => {
                Rc::new(Prototype {
                    loc: loc.clone(),
                    constraints: vec![],
                    args: vec![Arg::Required { loc: loc.clone(), ty: self.tyenv.instance0(loc.clone(), self.env.object.Kernel)}],
                    retn: self.tyenv.instance0(loc.clone(), self.env.object.Boolean),
                })
            }
            MethodImpl::IntrinsicRevealType => {
                let var = self.tyenv.new_var(loc.clone());

                Rc::new(Prototype{
                    loc: loc.clone(),
                    constraints: vec![],
                    args: vec![Arg::Required { loc: loc.clone(), ty: var}],
                    retn: var,
                })
            }
            MethodImpl::IntrinsicProcCall => panic!("should never happen"),
        }
    }

    fn lookup_method(&self, name: &str, type_context: TypeContext<'ty, 'object>)
        -> Option<(TypeContext<'ty, 'object>, Rc<MethodEntry<'object>>)>
    {
        for module in type_context.class.ancestors() {
            if let Some(method) = self.env.object.lookup_method_direct(module, name) {
                let type_context = self.tyenv.map_type_context(type_context, module);

                return Some((type_context, method));
            }
        }

        None
    }

    fn resolve_invocation(&self, recv_type: TypeRef<'ty, 'object>, id: &Id) -> Vec<Invokee<'ty, 'object>>
    {
        let degraded_recv_type = self.tyenv.degrade_to_instance(recv_type);

        match *degraded_recv_type {
            Type::Instance { class, type_parameters: ref tp, .. } => {
                match self.lookup_method(&id.1, TypeContext::with_type(recv_type, class, tp.clone())) {
                    Some((tyctx, method)) => vec![Invokee {
                        recv_ty: recv_type,
                        method: method.implementation.clone(),
                        prototype: self.prototype_from_method_impl(&id.0, &method.implementation, tyctx),
                    }],
                    None => vec![],
                }
            }
            Type::Proc { ref proto, .. } => {
                match self.lookup_method(&id.1, TypeContext::with_type(recv_type, self.env.object.Proc, vec![])) {
                    Some((tyctx, method)) => match *method.implementation {
                        MethodImpl::IntrinsicProcCall => vec![Invokee {
                            recv_ty: recv_type,
                            method: method.implementation.clone(),
                            prototype: proto.clone(),
                        }],
                        _ => vec![Invokee {
                            recv_ty: recv_type,
                            method: method.implementation.clone(),
                            prototype: self.prototype_from_method_impl(&id.0, &method.implementation, tyctx),
                        }],
                    },
                    None => vec![],
                }
            }
            Type::Union { ref types, .. } => {
                types.iter().flat_map(|&ty| {
                    // XXX - this is a hack. instead of narrowing local variables we need to narrow types in the tyenv:
                    let ty = if let Type::LocalVariable { ref name, ref loc, .. } = *recv_type {
                        self.tyenv.local_variable(loc.clone(), name.clone(), ty)
                    } else {
                        ty
                    };

                    let invokees = self.resolve_invocation(ty, id);

                    if invokees.is_empty() {
                        let message = format!("Union member {} does not respond to #{}", self.tyenv.describe(ty), &id.1);
                        self.error(&message, &[
                            Detail::Loc(&self.tyenv.describe(recv_type), recv_type.loc()),
                        ]);
                    }

                    invokees
                }).collect()
            }
            Type::Any { .. } => vec![Invokee {
                recv_ty: recv_type,
                method: Rc::new(MethodImpl::Untyped),
                prototype: self.tyenv.any_prototype(id.0.clone()),
            }],
            Type::TypeParameter { ref name, .. } => {
                self.error(&format!("Type parameter {} is of unknown type", name), &[
                    Detail::Loc("in receiver", recv_type.loc()),
                    Detail::Loc("of this invocation", &id.0),
                ]);

                vec![]
            }
            Type::Var { id: tyid, .. } => {
                self.error(&format!("Type of receiver is not known at this point"), &[
                    Detail::Loc(&format!("t{}", tyid), recv_type.loc()),
                    Detail::Loc("in this invocation", &id.0),
                ]);

                vec![]
            }
            Type::KeywordHash { .. } => panic!("should have degraded to instance"),
            Type::Tuple { .. } => panic!("should have degraded to instance"),
            Type::LocalVariable { .. } => panic!("should never remain after prune"),
        }
    }

    fn uncertain_locals(&self, uncertain: Locals<'ty, 'object>, since: Locals<'ty, 'object>) -> Locals<'ty, 'object> {
        let mut merges = Vec::new();
        let merged_locals = uncertain.uncertain(since, &self.tyenv, &mut merges);
        self.process_local_merges(merges);
        merged_locals
    }

    fn process_local_merges(&self, merges: Vec<LocalEntryMerge<'ty, 'object>>) {
        for merge in merges {
            match merge {
                LocalEntryMerge::Ok(_) => {},
                LocalEntryMerge::MustMatch(to_entry, from_entry) => {
                    match to_entry {
                        LocalEntry::Pinned(pin) |
                        LocalEntry::ConditionallyPinned(pin) => {
                            match from_entry {
                                LocalEntry::Bound(bind) => {
                                    self.compatible_asgn(&pin, bind.ty, &bind.asgn_loc);
                                }
                                LocalEntry::Pinned(sub_pin) |
                                LocalEntry::ConditionallyPinned(sub_pin) => {
                                    self.compatible(pin.ty, sub_pin.ty, None);
                                }
                            }
                        }
                        _ => panic!("should not happen"),
                    }
                }
            }
        }
    }

    fn extract_results(&self, comp: Computation<'ty, 'object>, loc: &Loc) -> EvalResult<'ty, 'object, TypeRef<'ty, 'object>> {
        let mut merges = Vec::new();
        let result = comp.extract_results(loc, &self.tyenv, &mut merges);
        self.process_local_merges(merges);
        result
    }

    fn converge_results(&self, comp: Computation<'ty, 'object>, loc: &Loc) -> Computation<'ty, 'object> {
        let mut merges = Vec::new();
        let comp = comp.converge_results(loc, &self.tyenv, &mut merges);
        self.process_local_merges(merges);
        comp
    }

    fn process_splat_type(&self, loc: &Loc, ty: TypeRef<'ty, 'object>, mut splat_args: Vec<SplatArg<'ty, 'object>>)
        -> Vec<SplatArg<'ty, 'object>>
    {
        match *self.tyenv.prune(ty) {
            Type::Instance { class, ref type_parameters, .. } if class.is_a(self.env.object.array_class()) => {
                let splat_ty = self.tyenv.update_loc(type_parameters[0], loc.clone());
                splat_args.push(SplatArg::Splat(splat_ty));
            }
            Type::Tuple { ref lead, ref splat, ref post, .. } => {
                splat_args.extend(
                    lead.iter().cloned().map(SplatArg::Value)
                        .chain(splat.clone().map(SplatArg::Splat))
                        .chain(post.iter().cloned().map(SplatArg::Value)));
            }
            Type::Union { ref types, .. } => {
                // TODO - save/restore the type state around this degrade to
                // instance so that we can roll back and not unnecessarily
                // degrade types to their instance versions if it's not useful
                // to do so.

                let array_element_tys = types.iter().cloned()
                    .map(|ty| self.tyenv.degrade_to_instance(ty))
                    .map(|ty| {
                        match *self.tyenv.prune(ty) {
                            Type::Instance { class, ref type_parameters, .. } if class.is_a(self.env.object.array_class()) => {
                                Ok(type_parameters[0])
                            }
                            _ => Err(ty)
                        }
                    });

                let union_element_ty = array_element_tys
                    .fold1(|a, b|
                        a.and_then(|a|
                            b.map(|b|
                                self.tyenv.union(loc, a, b)))).unwrap()
                    .unwrap_or_else(|err_ty| {
                        self.error("Cannot splat union type:", &[
                            Detail::Loc(&format!("{}, because", self.tyenv.describe(ty)), ty.loc()),
                            Detail::Loc(&format!("{} is not an array type", self.tyenv.describe(err_ty)), err_ty.loc()),
                        ]);

                        self.tyenv.new_var(loc.clone())
                    });

                splat_args.push(SplatArg::Splat(union_element_ty));
            }
            _ => {
                self.error("Cannot splat non-array", &[
                    Detail::Loc(&self.tyenv.describe(ty), loc),
                ]);

                splat_args.push(SplatArg::Splat(self.tyenv.new_var(loc.clone())));
            }
        }

        splat_args
    }

    fn process_splat_arg(&self, node: &Node, mut splat_args: Vec<SplatArg<'ty, 'object>>, locals: Locals<'ty, 'object>)
        -> EvalResult<'ty, 'object, Vec<SplatArg<'ty, 'object>>>
    {
        match *node {
            Node::Splat(_, ref inner) => {
                self.eval_node(inner, locals).map(|ty|
                    self.process_splat_type(node.loc(), ty, splat_args))
            }
             _ => {
                self.eval_node(node, locals).map(|ty| {
                    splat_args.push(SplatArg::Value(ty));
                    splat_args
                })
            }
        }
    }

    fn process_splat_args<F>(&self, arg_nodes: &[Rc<Node>], locals: Locals<'ty, 'object>, useless: F)
        -> EvalResult<'ty, 'object, Vec<SplatArg<'ty, 'object>>>
        where F: Fn(&Loc)
    {
        arg_nodes.iter().fold(EvalResult::Ok(Vec::new(), locals), |result, arg_node|
            result.and_then(|args, locals| {
                self.process_splat_arg(arg_node, args, locals).if_not(|| useless(arg_node.loc()))
            })
        )
    }

    fn prototype_from_procish_type(&self, procish_ty: TypeRef<'ty, 'object>)
        -> Result<Rc<Prototype<'ty, 'object>>, Option<&'static str>>
    {
        match *procish_ty {
            Type::Union { ref types, .. } => {
                let non_nil_types = types.iter().filter(|ty|
                    if let Type::Instance { class, .. } = ***ty {
                        !class.is_a(self.env.object.NilClass)
                    } else {
                        true
                    }
                ).collect::<Vec<_>>();

                if non_nil_types.len() == 1 {
                    self.prototype_from_procish_type(*non_nil_types[0])
                } else {
                    return Err(Some("because the block type defined in the method prototype is too complex"));
                }
            }
            Type::Proc { ref proto, .. } => Ok(proto.clone()),
            Type::Any { .. } => Err(None),
            _ => {
                return Err(Some("because the block type defined in the method prototype is not a proc type"));
            },
        }
    }

    fn infer_symbol_as_proc_type(&self, proto_block_ty: TypeRef<'ty, 'object>, mid: &str, loc: &Loc)
        -> TypeRef<'ty, 'object>
    {
        let proto = match self.prototype_from_procish_type(proto_block_ty) {
            Ok(proto) => proto,
            Err(None) => return self.tyenv.any(loc.clone()),
            Err(Some(msg)) => {
                self.error("Can't infer type for symbol-as-proc", &[
                    Detail::Loc("passed here", loc),
                    Detail::Loc(msg, proto_block_ty.loc())
                ]);

                return self.tyenv.new_var(loc.clone());
            }
        };

        fn recv_ty_from_arg<'ty, 'object: 'ty>(arg: Option<&Arg<'ty, 'object>>) -> Option<TypeRef<'ty, 'object>> {
            match arg {
                Some(&Arg::Required { ty, .. }) => Some(ty),
                Some(&Arg::Procarg0 { ref arg, .. }) => recv_ty_from_arg(Some(arg)),
                _ => None,
            }
        }

        if let Some(ty) = recv_ty_from_arg(proto.args.first()) {
            let invokee_proc_ty = self.tyenv.alloc(Type::Proc {
                loc: proto_block_ty.loc().clone(),
                proto: Rc::new(Prototype {
                    loc: proto.loc.clone(),
                    constraints: vec![],
                    args: proto.args[1..].iter().cloned().collect(),
                    retn: proto.retn,
                })
            });

            let invokees = self.resolve_invocation(ty, &Id(loc.clone(), mid.to_owned()));

            if invokees.is_empty() {
                self.error(&format!("Could not resolve method #{}", mid), &[
                    Detail::Loc(&format!("on {}", &self.tyenv.describe(ty)), ty.loc()),
                    Detail::Loc("in symbol-as-proc", loc),
                ]);

                return self.tyenv.any(loc.clone());
            }

            if invokees.len() > 0 {
                for invokee in invokees {
                    let prototype_ty = self.tyenv.alloc(Type::Proc {
                        loc: invokee.prototype.loc().clone(),
                        proto: invokee.prototype.clone(),
                    });

                    self.compatible(invokee_proc_ty, prototype_ty, Some(loc));
                }
            }

            self.tyenv.alloc(Type::Proc {
                loc: loc.clone(),
                proto: proto.clone(),
            })
        } else {
            self.error("Can't infer type for symbol-as-proc", &[
                Detail::Loc("passed here", loc),
                Detail::Loc("because the block type defined in the method prototype has no required arguments", proto_block_ty.loc()),
            ]);

            return self.tyenv.new_var(loc.clone());
        }
    }

    fn block_type_from_block_pass(&self, proto_block_ty: TypeRef<'ty, 'object>, node: &Node, locals: Locals<'ty, 'object>)
        -> Computation<'ty, 'object>
    {
        self.process_node(node, locals).seq(&|ty, l| {
            match *ty {
                Type::Instance { class, .. } if class == self.env.object.Symbol => {
                    if let Node::Symbol(_, ref sym) = *node {
                        let proc_ty = self.infer_symbol_as_proc_type(proto_block_ty, sym, node.loc());
                        Computation::result(proc_ty, l)
                    } else {
                        self.error("Expected symbol literal in block pass", &[
                            Detail::Loc("but an expression evaluating to a Symbol instance was passed instead", node.loc()),
                        ]);
                        Computation::result(self.tyenv.new_var(node.loc().clone()), l)
                    }
                }
                _ => Computation::result(ty, l)
            }
        })
    }

    fn process_block(&self, send_loc: &Loc, block: Option<&BlockArg>, locals: Locals<'ty, 'object>, proto_loc: &Loc, prototype_block: Option<TypeRef<'ty, 'object>>)
        -> EvalResult<'ty, 'object, ()>
    {
        match (prototype_block, block) {
            (None, None) => {
                EvalResult::Ok((), locals)
            }
            (None, Some(block)) => {
                self.error("Block passed in method invocation", &[
                    Detail::Loc("here", block.loc()),
                    Detail::Loc("but this method does not take a block", send_loc),
                    Detail::Loc("as defined here", proto_loc),
                ]);

                EvalResult::Ok((), locals)
            }
            (Some(proto_block_ty), Some(&BlockArg::Pass { ref loc, ref node, .. })) => {
                self.extract_results(self.block_type_from_block_pass(proto_block_ty, node, locals), loc).map(|ty| {
                    self.compatible(proto_block_ty, ty, Some(loc));
                })
            }
            (Some(proto_block_ty), Some(&BlockArg::Literal { ref loc, ref args, ref body })) => {
                let block_locals = locals.extend();

                let mut block_type_context = self.type_context.clone();

                let (_, block_abstract_proto) = abstract_type::Prototype::resolve(
                    loc, args.as_ref().map(Rc::as_ref), &self.env, self.type_scope.clone());

                let (block_prototype, block_locals) =
                    self.materialize_prototype(&block_abstract_proto, block_locals, &mut block_type_context);

                let block_return_type = block_prototype.retn;

                let block_proc_type = self.tyenv.alloc(Type::Proc {
                    loc: loc.clone(),
                    proto: block_prototype,
                });

                self.compatible(proto_block_ty, block_proc_type, None);

                let comp = match *body {
                    None => Computation::result(self.tyenv.nil(loc.clone()), block_locals),
                    Some(ref body_node) => self.process_node(body_node, block_locals),
                };

                let comp = comp.terminate_next_scope()
                    .map_locals(&|locals| locals.unextend());

                self.extract_results(comp, loc)
                    .map(|ty| { self.compatible(block_return_type, ty, None); })
            }
            (Some(proto_block_ty), None) => {
                // intentionally calling tyenv.compatible so this
                // does not emit an error if types are incompatible:
                let nil_block = self.tyenv.nil(send_loc.clone() /* just need a dummy location */);

                if let Err(..) = self.tyenv.compatible(proto_block_ty, nil_block) {
                    self.error("Expected block of type", &[
                        Detail::Loc(&self.tyenv.describe(proto_block_ty), proto_block_ty.loc()),
                        Detail::Loc("in this method invocation", send_loc),
                    ]);
                }

                EvalResult::Ok((), locals)
            }
        }
    }

    fn process_send_receiver(&self, recv: &Option<Rc<Node>>, id: &Id, locals: Locals<'ty, 'object>)
        -> EvalResult<'ty, 'object, TypeRef<'ty, 'object>>
    {
        match *recv {
            Some(ref recv_node) => {
                let ev = self.eval_node(recv_node, locals);

                if let EvalResult::NonResult(_) = ev {
                    self.warning("Useless method call", &[
                        Detail::Loc("here", &id.0),
                        Detail::Loc("receiver never evaluates to a result", recv_node.loc()),
                    ]);
                }

                ev
            },
            None => EvalResult::Ok(self.type_context.self_type(&self.tyenv, id.0.clone()), locals),
        }
    }

    fn process_send_args(&self, invoc_loc: &Loc, arg_nodes: &[Rc<Node>], locals: Locals<'ty, 'object>)
        -> EvalResult<'ty, 'object, Vec<SplatArg<'ty, 'object>>>
    {
        self.process_splat_args(arg_nodes, locals, |loc| {
            self.warning("Useless invocation", &[
                Detail::Loc("here", invoc_loc),
                Detail::Loc("argument never evaluates to a result", loc),
            ]);
        })
    }

    fn match_prototype_with_invocation(&self, expr_loc: &Loc, invoc_loc: &Loc, proto_loc: &Loc, proto_args: &[Arg<'ty, 'object>], args: &[SplatArg<'ty, 'object>])
        -> bool {
        let args = match proto_args.first() {
            Some(&Arg::Procarg0 { .. }) if args.len() > 1 => {
                let args_loc = args[0].loc().join(args.last().unwrap().loc());

                let arg_ty = self.tuple_from_elements(args_loc.clone(), args);

                vec![SplatArg::Value(arg_ty)]
            }
            _ => args.to_vec(),
        };

        let match_result = call::match_prototype_with_invocation(&self.tyenv, proto_args, &args);

        for match_error in match_result.errors.iter() {
            match *match_error {
                ArgError::TooFewArguments => {
                    self.error("Too few arguments supplied", &[
                        Detail::Loc("in this invocation", invoc_loc),
                        Detail::Loc("for this prototype", proto_loc),
                    ])
                }
                ArgError::TooManyArguments(ref loc) => {
                    self.error("Too many arguments supplied", &[
                        Detail::Loc("from here", loc),
                        Detail::Loc("in this invocation", invoc_loc),
                        Detail::Loc("for this prototype", proto_loc),
                    ])
                }
                ArgError::MissingKeyword(ref name) => {
                    self.error(&format!("Missing keyword argument :{}", name), &[
                        Detail::Loc("in this invocation", invoc_loc),
                        Detail::Loc("for this prototype", proto_loc),
                    ])
                }
                ArgError::UnknownKeyword(ref name) => {
                    self.error(&format!("Unknown keyword argument :{}", name), &[
                        Detail::Loc("in this invocation", invoc_loc),
                        Detail::Loc("for this prototype", proto_loc),
                    ])
                }
                ArgError::UnexpectedSplat(ref loc) => {
                    self.error("Unexpected splat in keyword arguments", &[
                        Detail::Loc("here", loc),
                        Detail::Loc("in this invocation", invoc_loc),
                        Detail::Loc("for this prototype", proto_loc),
                    ])
                }
            }
        }

        let mut ok = match_result.errors.is_empty();

        for (proto_ty, pass_ty) in match_result.matches {
            if !self.compatible(proto_ty, pass_ty, Some(expr_loc)) {
                ok = false;
            }
        }

        ok
    }

    fn process_intrinsic_kernel_is_a(&self, expr_loc: &Loc, invokee: &Invokee<'ty, 'object>, args: &[SplatArg<'ty, 'object>], locals: Locals<'ty, 'object>)
        -> Computation<'ty, 'object>
    {
        let no_intrinsic = |locals| {
            let boolean_ty = self.tyenv.instance0(expr_loc.clone(), self.env.object.Boolean);
            Computation::result(boolean_ty, locals)
        };

        let arg_ty = if let Some(&SplatArg::Value(arg_ty)) = args.first() {
            self.tyenv.prune(arg_ty)
        } else {
            return no_intrinsic(locals);
        };

        if let Type::Instance { class: &RubyObject::Metaclass { of: instance_class, .. }, .. } = *arg_ty {
            let refine = |retn_class, refine_ty| {
                let retn_ty = self.tyenv.instance0(expr_loc.clone(), retn_class);

                let locals = if let Type::LocalVariable { ref name, .. } = *invokee.recv_ty {
                    locals.refine(name, refine_ty)
                } else {
                    locals.clone()
                };

                Computation::result(retn_ty, locals)
            };

            self.tyenv.partition_by_class(invokee.recv_ty, instance_class, arg_ty.loc())
                .map_left(|refine_ty| refine(self.env.object.TrueClass, refine_ty))
                .map_right(|refine_ty| refine(self.env.object.FalseClass, refine_ty))
                .flatten(Computation::divergent)
        } else {
            return no_intrinsic(locals);
        }
    }

    fn apply_constraints(&self, constraints: &[TypeConstraint<'ty, 'object>]) {
        for constraint in constraints {
            match *constraint {
                TypeConstraint::Compatible { ref loc, sub, super_ } => {
                    self.compatible(super_, sub, Some(loc));
                }
            }
        }
    }

    fn process_invocation(&self, expr_loc: &Loc, invoc_loc: &Loc, invokee: &Invokee<'ty, 'object>, args: &[SplatArg<'ty, 'object>], block: Option<&BlockArg>, locals: Locals<'ty, 'object>)
        -> Computation<'ty, 'object>
    {
        let ref proto_loc = invokee.prototype.loc;
        let ref proto_args = invokee.prototype.args;
        let retn = invokee.prototype.retn;

        let (proto_block, proto_args) = match proto_args.last() {
            Some(&Arg::Block { ty, .. }) => (Some(ty), &proto_args[..proto_args.len() - 1]),
            Some(_) | None => (None, proto_args.as_slice()),
        };

        let ok = self.match_prototype_with_invocation(expr_loc, invoc_loc, proto_loc, proto_args, args);

        let comp = self.process_block(invoc_loc, block, locals, invokee.prototype.loc(), proto_block).and_then_comp(|(), locals| {
            match *invokee.method {
                MethodImpl::IntrinsicKernelRaise => {
                    Computation::raise(locals)
                }
                MethodImpl::IntrinsicKernelIsA => {
                    self.process_intrinsic_kernel_is_a(expr_loc, invokee, args, locals)
                }
                _ => {
                    let ty = self.tyenv.update_loc(retn, expr_loc.clone());
                    Computation::result(ty, locals)
                }

            }
        });

        if let MethodImpl::IntrinsicRevealType = *invokee.method {
            if ok {
                self.extract_results(comp.clone(), invoc_loc).map(|ty| {
                    self.error(&format!("Revealed type is: {}", &self.tyenv.describe(ty)), &[
                        Detail::Loc("expression", args[0].loc()),
                    ]);
                });
            }
        }

        self.apply_constraints(&invokee.prototype.constraints);

        comp.terminate_break_scope()
    }

    fn process_send_dispatch(&self, loc: &Loc, recv_type: TypeRef<'ty, 'object>, id: &Id, args: Vec<SplatArg<'ty, 'object>>, block: Option<BlockArg>, locals: Locals<'ty, 'object>)
        -> Computation<'ty, 'object>
    {
        self.resolve_invocation(recv_type, id)
            .iter()
            .map(|invokee| self.process_invocation(loc, &id.0, invokee, &args, block.as_ref(), locals.clone()))
            .fold1(Computation::divergent)
            .unwrap_or_else(|| {
                self.error(&format!("Could not resolve method #{}", &id.1), &[
                    Detail::Loc(&format!("on {}", &self.tyenv.describe(recv_type)), recv_type.loc()),
                    Detail::Loc("in this invocation", &id.0),
                ]);

                Computation::result(self.tyenv.any(loc.clone()), locals)
            })
    }

    fn process_send(&self, loc: &Loc, recv: &Option<Rc<Node>>, id: &Id, arg_nodes: &[Rc<Node>], block: Option<BlockArg>, locals: Locals<'ty, 'object>)
        -> Computation<'ty, 'object>
    {
        self.process_send_receiver(recv, id, locals).and_then_comp(|recv_type, locals| {
            self.process_send_args(&id.0, arg_nodes, locals).and_then_comp(|args, locals| {
                self.process_send_dispatch(loc, recv_type, id, args, block, locals)
            })
        })
    }

    fn process_csend(&self, loc: &Loc, recv: &Option<Rc<Node>>, id: &Id, arg_nodes: &[Rc<Node>], block: Option<BlockArg>, locals: Locals<'ty, 'object>)
        -> Computation<'ty, 'object>
    {
        self.process_send_receiver(recv, id, locals).and_then_comp(|recv_type, locals| {
            let split = self.tyenv.partition_by_class(recv_type, self.env.object.NilClass, recv_type.loc())
                .map_left(|nil| Computation::result(nil, locals.clone()))
                .map_right(|ty| {
                    self.process_send_args(&id.0, arg_nodes, locals.clone()).
                        and_then_comp(|args, locals| {
                            self.process_send_dispatch(loc, ty, id, args, block, locals)
                        })
                });
            if let Or::Right(_) = split {
                self.error("Conditional-send on a non-nillable receiver", &[
                    Detail::Loc("receiver", recv_type.loc()),
                    Detail::Loc("in this invocation", loc),
                ]);
            }
            split.flatten(Computation::divergent)
        })
    }

    fn process_yield(&self, loc: &Loc, invoc_loc: &Loc, arg_nodes: &[Rc<Node>], locals: Locals<'ty, 'object>)
        -> Computation<'ty, 'object>
    {
        self.process_send_args(invoc_loc, arg_nodes, locals).and_then_comp(|args, locals| {
            if let Some(&Arg::Block { ty: block_ty, .. }) = self.proto.args.last() {
                if let Type::Proc { ref proto, .. } = *self.tyenv.prune(block_ty) {
                    self.match_prototype_with_invocation(loc, invoc_loc, &proto.loc, &proto.args, &args);

                    let retn_ty = self.tyenv.update_loc(proto.retn, loc.clone());

                    Computation::result(retn_ty, locals)
                } else {
                    self.error("Cannot yield to block of type", &[
                        Detail::Loc(&self.tyenv.describe(block_ty), block_ty.loc())
                    ]);

                    Computation::result(self.tyenv.any(loc.clone()), locals)
                }
            } else {
                self.error("Cannot yield in method without formal block argument", &[
                    Detail::Loc("here", invoc_loc),
                ]);

                Computation::result(self.tyenv.any(loc.clone()), locals)
            }
        })
    }

    fn seq_process(&self, comp: Computation<'ty, 'object>, node: &Node) -> Computation<'ty, 'object> {
        comp.seq(&|_, locals| self.process_node(node, locals))
    }

    fn seq_process_option(&self, comp: Computation<'ty, 'object>, node: &Option<Rc<Node>>, loc: &Loc) -> Computation<'ty, 'object> {
        comp.seq(&|_, locals|
            match *node {
                Some(ref node) => self.process_node(node, locals),
                None => Computation::result(self.tyenv.nil(loc.clone()), locals),
            }
        )
    }

    fn lookup_ivar(&self, name: &str, type_context: &TypeContext<'ty, 'object>) -> Option<TypeRef<'ty, 'object>> {
        self.env.object.lookup_ivar(type_context.class, name).map(|ivar|
            self.materialize_type(&ivar.ty, type_context))
    }

    fn lookup_ivar_or_error(&self, id: &Id, type_context: &TypeContext<'ty, 'object>) -> TypeRef<'ty, 'object> {
        self.lookup_ivar(&id.1, type_context).unwrap_or_else(|| {
            self.error("Use of undeclared instance variable", &[
                Detail::Loc("here", &id.0),
            ]);

            self.tyenv.any(id.0.clone())
        })
    }

    fn lookup_gvar(&self, &Id(ref loc, ref gvar): &Id) -> Option<Gvar<'ty, 'object>> {
        match gvar.as_str() {
            "$$" => Some(Gvar {
                ty: self.tyenv.instance0(loc.clone(), self.env.object.Integer),
                access: GvarAccess::Read,
            }),
            _ => None
        }
    }

    fn lookup_gvar_or_error(&self, id: &Id) -> Gvar<'ty, 'object> {
        self.lookup_gvar(id).unwrap_or_else(|| {
            self.error("Unknown global variable", &[
                Detail::Loc("here", &id.0),
            ]);

            Gvar { ty: self.tyenv.any(id.0.clone()), access: GvarAccess::ReadWrite }
        })
    }

    fn lookup_lvar(&self, loc: &Loc, name: &str, locals: Locals<'ty, 'object>)
        -> EvalResult<'ty, 'object, Option<TypeRef<'ty, 'object>>>
    {
        let (entry, locals) = locals.lookup(name, loc);

        let ty = entry.map(|entry| match entry {
            LocalEntry::Bound(bind) => {
                self.tyenv.local_variable(loc.clone(), name.to_owned(), bind.ty)
            }
            LocalEntry::Pinned(pin) => {
                self.tyenv.local_variable(loc.clone(), name.to_owned(), pin.ty)
            }
            LocalEntry::ConditionallyPinned(pin) => {
                self.tyenv.nillable(loc,
                    self.tyenv.local_variable(loc.clone(), name.to_owned(), pin.ty))
            }
        });

        EvalResult::Ok(ty, locals)
    }

    fn lookup_lvar_or_error(&self, loc: &Loc, name: &str, locals: Locals<'ty, 'object>)
        -> EvalResult<'ty, 'object, TypeRef<'ty, 'object>>
    {
        self.lookup_lvar(loc, name, locals).map(|ty| {
            ty.unwrap_or_else(|| {
                self.error("Use of uninitialised local variable", &[
                    Detail::Loc("here", loc),
                ]);

                self.tyenv.nil(loc.clone())
            })
        })
    }

    fn assign_lvar(&self, name: &str, ty: TypeRef<'ty, 'object>, locals: Locals<'ty, 'object>, loc: &Loc)
        -> Locals<'ty, 'object>
    {
        match locals.assign(name.to_owned(), ty, loc) {
            // in the none case, the assignment happened
            // successfully and the local variable entry is now set
            // to the type we passed in:
            (None, l) => l,
            // in the some case, the local variable is already
            // pinned to a type and we must check type compatibility:
            (Some(pin), l) => {
                self.compatible_asgn(&pin, ty, loc);
                l
            }
        }
    }

    fn type_for_lhs(&self, lhs: &Lhs<'ty, 'object>, locals: Locals<'ty, 'object>)
        -> EvalResult<'ty, 'object, TypeRef<'ty, 'object>>
    {
        match *lhs {
            Lhs::Lvar(ref loc, ref name) => {
                let lv_ty = self.tyenv.new_var(loc.clone());
                match locals.assign(name.clone(), lv_ty, loc) {
                    (Some(pin), locals) => EvalResult::Ok(pin.ty, locals),
                    (None, locals) => EvalResult::Ok(lv_ty, locals),
                }
            }
            Lhs::Simple(_, ty) => EvalResult::Ok(ty, locals),
            Lhs::Send(ref loc, recv_ty, ref id, ref args) => {
                let id = Id(id.0.clone(), id.1.clone() + "=");

                let rhs_ty = self.tyenv.new_var(loc.clone());

                let mut args = args.clone();
                args.push(SplatArg::Value(rhs_ty));

                let comp = self.process_send_dispatch(loc, recv_ty,  &id, args, None, locals);

                self.extract_results(comp, loc).map(|_| rhs_ty)
            }
        }
    }

    fn process_lhs(&self, lhs: &Node, locals: Locals<'ty, 'object>)
        -> EvalResult<'ty, 'object, Lhs<'ty, 'object>>
    {
        match *lhs {
            Node::LvarLhs(ref loc, Id(_, ref name)) => {
                EvalResult::Ok(Lhs::Lvar(loc.clone(), name.clone()), locals)
            }
            Node::IvarLhs(ref loc, Id(_, ref name)) => {
                let iv_ty = self.lookup_ivar_or_error(&Id(loc.clone(), name.clone()), &self.type_context);

                EvalResult::Ok(Lhs::Simple(loc.clone(), iv_ty), locals)
            }
            Node::Send(ref loc, ref recv, ref id, ref arg_nodes) => {
                self.process_send_receiver(recv, id, locals).and_then(|recv_ty, locals| {
                    self.process_send_args(&id.0, arg_nodes, locals).map(|args| {
                        Lhs::Send(loc.clone(), recv_ty, id.clone(), args)
                    })
                })
            }
            Node::Mlhs(ref loc, ref nodes) => {
                let mut locals = locals;
                let mut lead_types = Vec::new();
                let mut post_types = Vec::new();
                let mut splat_type = None;
                let mut non_result_comp = None;

                for node in nodes {
                    let (splat, node) = match **node {
                        Node::SplatLhs(_, Some(ref node)) => (true, node),
                        _ => (false, node),
                    };

                    let ty_result = self.process_lhs(node, locals).and_then(|lhs, locals| {
                        self.type_for_lhs(&lhs, locals)
                    });

                    let ty = match ty_result {
                        EvalResult::Ok(ty, l) => {
                            locals = l;
                            ty
                        }
                        EvalResult::Both(ty, l, comp) => {
                            locals = l;
                            non_result_comp = Computation::divergent_option(non_result_comp, Some(comp));
                            ty
                        }
                        EvalResult::NonResult(comp) => {
                            return EvalResult::NonResult(Computation::divergent_option(non_result_comp, Some(comp)).unwrap());
                        }
                    };

                    if splat {
                        splat_type = Some(ty);
                    } else {
                        if let Some(_) = splat_type {
                            post_types.push(ty);
                        } else {
                            lead_types.push(ty);
                        }
                    }
                }

                let tuple = self.tyenv.tuple(loc.clone(), lead_types, splat_type, post_types);

                let lhs = Lhs::Simple(loc.clone(), tuple);

                match non_result_comp {
                    Some(comp) => EvalResult::Both(lhs, locals, comp),
                    None => EvalResult::Ok(lhs, locals),
                }
            }
            Node::ConstLhs(..) => {
                // this should never happen - the parser will emit a diagnostic
                // on a ConstLhs inside a method and will emit just the rhs node
                unreachable!()
            }
            _ => panic!("unknown node type in lhs: {:?}", lhs),
        }
    }

    fn process_lhs_comp(&self, lhs: &Lhs<'ty, 'object>, locals: Locals<'ty, 'object>) -> Computation<'ty, 'object> {
        match *lhs {
            Lhs::Lvar(ref lvar_loc, ref name) => self.lookup_lvar_or_error(lvar_loc, name, locals).into_computation(),
            Lhs::Simple(_, ty) => Computation::result(ty, locals),
            Lhs::Send(ref lhs_loc, recv_ty, ref id, ref args) => {
                self.process_send_dispatch(lhs_loc, recv_ty, id, args.clone(), None, locals)
            }
        }
    }

    fn process_asgn(&self, lhs: &Node, rty: TypeRef<'ty, 'object>, locals: Locals<'ty, 'object>, loc: &Loc)
        -> EvalResult<'ty, 'object, ()>
    {
        self.process_lhs(lhs, locals).and_then(|lhs, locals| {
            self.assign(lhs, rty, locals, loc)
        })
    }

    fn assign(&self, lhs: Lhs<'ty, 'object>, rty: TypeRef<'ty, 'object>, locals: Locals<'ty, 'object>, loc: &Loc)
        -> EvalResult<'ty, 'object, ()>
    {
        match lhs {
            Lhs::Lvar(_, name) => {
                match locals.assign(name, rty, loc) {
                    (Some(pin), locals) => {
                        self.compatible_asgn(&pin, rty, loc);
                        EvalResult::Ok((), locals)
                    }
                    (None, locals) => {
                        EvalResult::Ok((), locals)
                    }
                }
            }
            Lhs::Simple(_, lty) => {
                self.compatible(lty, rty, Some(loc));
                EvalResult::Ok((), locals)
            }
            Lhs::Send(_, recv_ty, ref id, ref args) => {
                let mut args = args.clone();
                args.push(SplatArg::Value(rty));

                let id = Id(id.0.clone(), id.1.clone() + "=");

                let send_comp = self.process_send_dispatch(loc, recv_ty, &id, args, None, locals);
                self.extract_results(send_comp, loc).map(|_| ())
            }
        }
    }

    fn eval_node(&self, node: &Node, locals: Locals<'ty, 'object>)
        -> EvalResult<'ty, 'object, TypeRef<'ty, 'object>>
    {
        let comp = self.process_node(node, locals);
        self.extract_results(comp, node.loc())
    }

    fn process_option_node(&self, loc: &Loc, node: Option<&Node>, locals: Locals<'ty, 'object>) -> Computation<'ty, 'object> {
        match node {
            Some(node) => self.process_node(node, locals),
            None => Computation::result(self.tyenv.nil(loc.clone()), locals),
        }
    }

    fn process_seq_stmts(&self, loc: &Loc, nodes: &[Rc<Node>], locals: Locals<'ty, 'object>) -> Computation<'ty, 'object> {
        let comp = Computation::result(self.tyenv.nil(loc.clone()), locals);

        nodes.iter().fold(comp, |comp, node|
            self.converge_results(self.seq_process(comp, node), node.loc()))
    }

    fn process_command_args(&self, loc: &Loc, nodes: &[Rc<Node>], locals: Locals<'ty, 'object>)
        -> Computation<'ty, 'object>
    {
        match nodes.len() {
            0 => Computation::result(self.tyenv.nil(loc.clone()), locals),
            1 => self.process_node(nodes.first().unwrap(), locals),
            _ => {
                let loc = nodes[0].loc().join(nodes.last().unwrap().loc());
                self.process_array_tuple(&loc, nodes, locals)
            }
        }
    }

    fn process_dstring(&self, loc: &Loc, class: &'object RubyObject<'object>, parts: &[Rc<Node>], locals: Locals<'ty, 'object>)
        -> Computation<'ty, 'object>
    {
        let ty = self.tyenv.instance0(loc.clone(), class);
        let mut comp = Computation::result(ty, locals);

        for part in parts {
            // TODO - verify that each element responds to #to_s
            comp = self.seq_process(comp, part);
        }

        comp.seq(&|_, l| Computation::result(ty, l))
    }

    fn unimplemented(&self, message: &str, node: &Node, locals: Locals<'ty, 'object>)
        -> Computation<'ty, 'object>
    {
        self.error(&format!("{} not yet implemented", message), &[
            Detail::Loc("here", node.loc()),
        ]);

        Computation::result(self.tyenv.new_var(node.loc().clone()), locals)
    }

    fn not_allowed(&self, message: &str, node: &Node, locals: Locals<'ty, 'object>)
        -> Computation<'ty, 'object>
    {
        self.error(&format!("{} not allowed in method body", message), &[
            Detail::Loc("here", node.loc()),
        ]);

        Computation::result(self.tyenv.new_var(node.loc().clone()), locals)
    }

    fn process_node(&self, node: &Node, locals: Locals<'ty, 'object>)
        -> Computation<'ty, 'object>
    {
        match *node {
            Node::Array(ref loc, ref elements) => {
                if elements.is_empty() {
                    let elem_ty = self.tyenv.new_var(loc.clone());
                    let array_ty = self.tyenv.instance(loc.clone(), self.env.object.array_class(), vec![elem_ty]);
                    Computation::result(array_ty, locals)
                } else {
                    self.process_array_tuple(loc, elements, locals)
                }
            }
            Node::Begin(ref loc, ref nodes) |
            Node::Kwbegin(ref loc, ref nodes) => {
                self.process_seq_stmts(loc, nodes, locals)
            }
            Node::Lvar(ref loc, ref name) => {
                self.lookup_lvar_or_error(loc, name, locals).into_computation()
            }
            Node::LvarLhs(ref loc, Id(_, ref name)) => {
                self.lookup_lvar(loc, name, locals)
                    .map(|ty| ty.unwrap_or_else(|| self.tyenv.nil(loc.clone())))
                    .into_computation()
            }
            Node::LvarAsgn(ref asgn_loc, Id(_, ref lvar_name), ref expr) => {
                self.process_node(expr, locals).seq(&|expr_ty, l| {
                    let l = self.assign_lvar(lvar_name, expr_ty, l, asgn_loc);

                    let lvar_ty = self.tyenv.local_variable(asgn_loc.clone(), lvar_name.clone(), expr_ty);

                    Computation::result(lvar_ty, l)
                })
            }
            Node::Ivar(ref loc, ref name) |
            Node::IvarLhs(ref loc, Id(_, ref name)) => {
                let ty = self.lookup_ivar_or_error(&Id(loc.clone(), name.clone()), &self.type_context);

                Computation::result(ty, locals)
            }
            Node::IvarAsgn(ref loc, ref ivar, ref expr) => {
                let ivar_ty = self.lookup_ivar_or_error(ivar, &self.type_context);

                self.process_node(expr, locals).seq(&|ty, l| {
                    self.compatible(ivar_ty, ty, Some(loc));
                    Computation::result(ty, l)
                })
            }
            Node::Cvar(ref loc, _) |
            Node::CvarLhs(ref loc, _) => {
                // TODO implement class variables
                self.error("Class variables not yet supported", &[
                    Detail::Loc("used here", loc),
                ]);

                Computation::result(self.tyenv.new_var(loc.clone()), locals)
            }
            Node::CvarAsgn(ref loc, ref _name, ref expr) => {
                // TODO implement class variables
                self.error("Class variables not yet supported", &[
                    Detail::Loc("used here", loc),
                ]);

                self.process_node(expr, locals)
            }
            Node::Gvar(ref loc, ref name) => {
                let gvar = self.lookup_gvar_or_error(&Id(loc.clone(), name.clone()));

                Computation::result(gvar.ty, locals)
            }
            Node::GvarLhs(ref loc, ref name) => {
                let gvar = self.lookup_gvar_or_error(name);

                match gvar.access {
                    GvarAccess::Read => {
                        self.error("Read-only global variable used in left hand side of assignment", &[
                            Detail::Loc("here", loc),
                        ]);
                    }
                    GvarAccess::ReadWrite => {}
                }

                Computation::result(gvar.ty, locals)
            }
            Node::GvarAsgn(ref loc, ref name, ref expr) => {
                let gvar = self.lookup_gvar_or_error(name);

                match gvar.access {
                    GvarAccess::Read => {
                        self.error("Read-only global variable used in left hand side of assignment", &[
                            Detail::Loc("here", loc),
                        ]);
                    }
                    GvarAccess::ReadWrite => {}
                }

                self.process_node(expr, locals).seq(&|ty, l| {
                    self.compatible(gvar.ty, ty, Some(loc));
                    Computation::result(ty, l)
                })
            }
            Node::Integer(ref loc, _) => {
                Computation::result(self.tyenv.instance0(loc.clone(), self.env.object.Integer), locals)
            }
            Node::Complex(ref loc, _) => {
                Computation::result(self.tyenv.instance0(loc.clone(), self.env.object.Complex), locals)
            }
            Node::Rational(ref loc, _) => {
                Computation::result(self.tyenv.instance0(loc.clone(), self.env.object.Rational), locals)
            }
            Node::String(ref loc, _) => {
                Computation::result(self.tyenv.instance0(loc.clone(), self.env.object.String), locals)
            }
            Node::Nil(ref loc) => {
                Computation::result(self.tyenv.nil(loc.clone()), locals)
            }
            Node::True(ref loc) => {
                Computation::result(self.tyenv.instance0(loc.clone(), self.env.object.TrueClass), locals)
            }
            Node::False(ref loc) => {
                Computation::result(self.tyenv.instance0(loc.clone(), self.env.object.FalseClass), locals)
            }
            Node::Self_(ref loc) => {
                Computation::result(self.type_context.self_type(&self.tyenv, loc.clone()), locals)
            }
            Node::Symbol(ref loc, _) => {
                Computation::result(self.tyenv.instance0(loc.clone(), self.env.object.Symbol), locals)
            }
            Node::Float(ref loc, _) => {
                Computation::result(self.tyenv.instance0(loc.clone(), self.env.object.Float), locals)
            }
            Node::Return(ref loc, ref exprs) => {
                self.process_command_args(loc, exprs, locals).seq(&|ty, _|
                    Computation::return_(ty))
            }
            Node::TyCast(ref loc, ref expr, ref type_node) => {
                self.process_node(expr, locals).seq(&|_, l| {
                    let ab_ty = TypeNode::resolve(type_node, self.env, self.type_scope.clone());
                    let ty = self.materialize_type(&ab_ty, &self.type_context);
                    Computation::result(self.tyenv.update_loc(ty, loc.clone()), l)
                })
            }
            Node::Redo(_) => {
                // TODO this needs to ensure soundness of assignments when the block is repeated
                // for example in:
                //   x = 123; tap { x; x = "foo"; redo }
                // x should be (Integer|String) at the beginning of the tap block
                Computation::redo()
            }
            Node::Retry(_) => {
                // TODO also needs to ensure soundness of locals (see above)
                Computation::retry()
            }
            Node::Next(ref loc, ref exprs) => {
                self.process_command_args(loc, exprs, locals).seq(&|ty, locals|
                    Computation::next(ty, locals))
            }
            Node::Break(ref loc, ref exprs) => {
                self.process_command_args(loc, exprs, locals).seq(&|ty, locals|
                    Computation::break_(ty, locals))
            }
            Node::Send(ref loc, ref recv, ref mid, ref args) => {
                let (block, args) = match args.last().map(|x| &**x) {
                    Some(&Node::BlockPass(ref block_pass_loc, ref block_node)) =>
                        (Some(BlockArg::Pass { loc: block_pass_loc.clone(), node: block_node.clone() }),
                            &args[..args.len() - 1]),
                    Some(_) => (None, args.as_slice()),
                    None => (None, args.as_slice()),
                };

                self.process_send(loc, recv, mid, args, block, locals)
            }
            Node::CSend(ref loc, ref recv, ref mid, ref args) => {
                let (block, args) = match args.last().map(|x| &**x) {
                    Some(&Node::BlockPass(ref block_pass_loc, ref block_node)) =>
                        (Some(BlockArg::Pass { loc: block_pass_loc.clone(), node: block_node.clone() }),
                            &args[..args.len() - 1]),
                    Some(_) => (None, args.as_slice()),
                    None => (None, args.as_slice()),
                };

                self.process_csend(loc, recv, mid, args, block, locals)
            }
            Node::Block(ref loc, ref send, ref block_args, ref block_body) => {
                match **send {
                    Node::Send(ref send_loc, ref recv, ref mid, ref args) => {
                        let mut block_loc = loc.clone();
                        block_loc.begin_pos = send_loc.end_pos + 1;

                        let block = BlockArg::Literal { loc: block_loc, args: block_args.clone(), body: block_body.clone() };

                        self.process_send(loc, recv, mid, args, Some(block), locals)
                    }
                    Node::Lambda(_) => {
                        self.unimplemented("Lambdas", node, locals)
                    }
                    _ => panic!("unexpected node inside Node::Block: {:?}", send)
                }
            }
            Node::Yield(ref loc, ref args) => {
                let invoc_loc = loc.with_end(loc.begin_pos + 5);
                self.process_yield(loc, &invoc_loc, args, locals)
            }
            Node::Hash(ref loc, ref pairs) => {
                let mut result = EvalResult::Ok((), locals);
                let mut entries = Vec::new();

                for pair in pairs {
                    match **pair {
                        Node::Pair(_, ref key, ref value) => {
                            result = result.and_then(|(), locals|
                                self.eval_node(key, locals).if_not(|| {
                                    self.warning("Expression never evalutes to a result", &[
                                        Detail::Loc("here", key.loc()),
                                    ])
                                })
                            ).and_then(|key_ty, locals| {
                                self.eval_node(value, locals).if_not(|| {
                                    self.warning("Expression never evalutes to a result", &[
                                        Detail::Loc("here", value.loc()),
                                    ])
                                }).map(|value_ty| {
                                    (key_ty, value_ty)
                                })
                            }).map(|(key_ty, value_ty)| {
                                if let Node::Symbol(ref sym_loc, ref sym) = **key {
                                    entries.push(HashEntry::Symbol(Id(sym_loc.clone(), sym.clone()), value_ty));
                                } else {
                                    entries.push(HashEntry::Pair(key_ty, value_ty));
                                }
                            });
                        },
                        Node::Kwsplat(_, ref splat) => {
                            result = result.and_then(|(), locals|
                                self.eval_node(splat, locals).if_not(|| {
                                    self.warning("Expression never evalutes to a result", &[
                                        Detail::Loc("here", splat.loc()),
                                    ]);
                                }).map(|ty| {
                                    entries.push(HashEntry::Kwsplat(ty));
                                })
                            );
                        },
                        _ => panic!("unexpected node type in hash literal: {:?}", *pair),
                    }
                }

                let is_keyword_hash = entries.len() > 0 && entries.iter().all(|entry| {
                    match *entry {
                        HashEntry::Symbol(..) => true,
                        HashEntry::Kwsplat(ty) => self.tyenv.is_keyword_hash(ty),
                        HashEntry::Pair(..) => false,
                    }
                });

                let hash_ty = if is_keyword_hash {
                    let mut keywords = Vec::new();
                    let mut splat_ty = None;

                    for entry in entries {
                        match entry {
                            HashEntry::Symbol(Id(_, key), value) => keywords.push((key, value)),
                            HashEntry::Kwsplat(kw_ty) => match *self.tyenv.to_keyword_hash(kw_ty).unwrap() {
                                Type::KeywordHash { keywords: ref splat_keywords, splat, .. } => {
                                    keywords.extend(splat_keywords.iter().cloned());
                                    splat_ty = match (splat_ty, splat) {
                                        (None, None) => None,
                                        (Some(t), None) | (None, Some(t)) => Some(t),
                                        (Some(a), Some(b)) => Some(self.tyenv.union(loc, a, b)),
                                    };
                                }
                                _ => panic!("should not happen"),
                            },
                            _ => panic!("should not happen"),
                        }
                    }

                    self.tyenv.keyword_hash(loc.clone(), keywords, splat_ty)
                } else {
                    let (key_ty, value_ty) =
                        entries.into_iter().filter_map(|hash_entry| {
                            match hash_entry {
                                HashEntry::Symbol(Id(sym_loc, _), value) =>
                                    Some((self.tyenv.instance0(sym_loc, self.env.object.Symbol), value)),
                                HashEntry::Pair(key, value) =>
                                    Some((key, value)),
                                HashEntry::Kwsplat(ty) =>
                                    match self.tyenv.kwsplat_to_hash(ty) {
                                        KwsplatResult::Err(err_ty) => {
                                            self.error(&format!("Cannot keyword splat {}", self.tyenv.describe(err_ty)), &[
                                                Detail::Loc(&self.tyenv.describe(ty), ty.loc()),
                                            ]);
                                            None
                                        }
                                        KwsplatResult::None => {
                                            Some((self.tyenv.instance0(ty.loc().clone(), self.env.object.Symbol),
                                                self.tyenv.new_var(ty.loc().clone())))
                                        }
                                        KwsplatResult::Ok(value_ty) =>
                                            Some((self.tyenv.instance0(ty.loc().clone(), self.env.object.Symbol),
                                                value_ty))
                                    },
                            }
                        }).fold1(|(k1, v1), (k2, v2)|
                            (self.tyenv.union(loc, k1, k2), self.tyenv.union(loc, v1, v2))
                        ).unwrap_or_else(||
                            (self.tyenv.new_var(loc.clone()), self.tyenv.new_var(loc.clone()))
                        );

                    self.tyenv.hash(loc.clone(), key_ty, value_ty)
                };

                result.map(|()| hash_ty).into_computation()
            }
            Node::DString(ref loc, ref parts) => {
                self.process_dstring(loc, self.env.object.String, parts, locals)
            }
            Node::DSymbol(ref loc, ref parts) => {
                self.process_dstring(loc, self.env.object.Symbol, parts, locals)
            }
            Node::XString(ref loc, ref parts) => {
                self.process_dstring(loc, self.env.object.String, parts, locals)
            }
            Node::Const(..) => {
                match self.env.resolve_cpath(node, self.type_scope.constant_scope()) {
                    Ok(object) => {
                        let ty = match *object {
                            ConstantEntry::Expression { ref ty, scope_self, .. } => {
                                let constant_type_context = TypeContext::instance(
                                    self.env.object.metaclass(scope_self), vec![]);

                                self.materialize_type(ty, &constant_type_context)
                            }
                            ConstantEntry::Module { value, .. } => {
                                self.tyenv.instance0(node.loc().clone(), self.env.object.metaclass(value))
                            }
                        };
                        Computation::result(ty, locals)
                    }
                    Err((err_node, message)) => {
                        self.error(message, &[
                            Detail::Loc("here", err_node.loc()),
                        ]);
                        Computation::result(self.tyenv.any(node.loc().clone()), locals)
                    }
                }
            }
            Node::Regexp(ref loc, ref parts, _) => {
                let regexp_ty = self.tyenv.instance0(loc.clone(), self.env.object.Regexp);
                let mut comp = Computation::result(regexp_ty, locals);

                for part in parts {
                    comp = self.seq_process(comp, part);
                }

                comp.seq(&|_, l| Computation::result(regexp_ty, l))
            }
            Node::If(ref loc, ref cond, ref then, ref else_) => {
                let predicate = self.process_node(cond, locals).predicate(cond.loc(), &self.tyenv);

                let then_comp = predicate.truthy.map(|comp|
                    self.seq_process_option(self.converge_results(comp, cond.loc()), then, loc));

                let else_comp = predicate.falsy.map(|comp|
                    self.seq_process_option(self.converge_results(comp, cond.loc()), else_, loc));

                Computation::divergent_option(
                    Computation::divergent_option(then_comp, else_comp),
                    predicate.non_result,
                ).expect("at least one of the computations must be Some")
            }
            Node::OrAsgn(ref loc, ref lhs_node, ref rhs) => {
                self.process_lhs(lhs_node, locals).and_then_comp(|lhs, locals| {
                    let lhs_comp = self.process_lhs_comp(&lhs, locals);

                    let lhs_pred = lhs_comp.predicate(lhs_node.loc(), &self.tyenv);

                    let asgn_comp = lhs_pred.falsy.map(|comp|
                        self.extract_results(self.seq_process(comp, rhs), rhs.loc()).and_then(|rhs_ty, locals| {
                            self.assign(lhs, rhs_ty, locals, loc).map(|()| rhs_ty)
                        }).into_computation()
                    );

                    Computation::divergent_option(lhs_pred.truthy,
                        Computation::divergent_option(asgn_comp, lhs_pred.non_result)).unwrap()
                })
            }
            Node::AndAsgn(ref loc, ref lhs_node, ref rhs) => {
                self.process_lhs(lhs_node, locals).and_then_comp(|lhs, locals| {
                    let lhs_comp = self.process_lhs_comp(&lhs, locals);

                    let lhs_pred = lhs_comp.predicate(lhs_node.loc(), &self.tyenv);

                    let asgn_comp = lhs_pred.truthy.map(|comp|
                        self.extract_results(self.seq_process(comp, rhs), rhs.loc()).and_then(|rhs_ty, locals| {
                            self.assign(lhs, rhs_ty, locals, loc).map(|()| rhs_ty)
                        }).into_computation()
                    );

                    Computation::divergent_option(lhs_pred.falsy,
                        Computation::divergent_option(asgn_comp, lhs_pred.non_result)).unwrap()
                })
            }
            Node::OpAsgn(ref loc, ref lhs_node, ref op, ref rhs) => {
                self.process_lhs(lhs_node, locals).and_then(|lhs, locals| {
                    let lhs_ty = match lhs {
                        Lhs::Lvar(ref lvar_loc, ref name) => self.lookup_lvar_or_error(lvar_loc, name, locals),
                        Lhs::Simple(_, ty) => EvalResult::Ok(ty, locals),
                        Lhs::Send(ref lhs_loc, recv_ty, ref id, ref args) => {
                            let comp = self.process_send_dispatch(lhs_loc, recv_ty, id, args.clone(), None, locals);
                            self.extract_results(comp, lhs_loc)
                        }
                    };

                    lhs_ty.and_then(|lhs_ty, locals| {
                        self.eval_node(rhs, locals).and_then(|rhs_ty, locals| {
                            let args = vec![SplatArg::Value(rhs_ty)];
                            let op_comp = self.process_send_dispatch(loc, lhs_ty, op, args, None, locals);
                            self.extract_results(op_comp, loc)
                        })
                    }).and_then(|op_ty, locals| {
                        self.assign(lhs, op_ty, locals, loc).map(|()| op_ty)
                    })
                }).into_computation()
            }
            Node::Or(_, ref lhs, ref rhs) => {
                let lhs_pred = self.process_node(lhs, locals).predicate(lhs.loc(), &self.tyenv);

                let falsy = lhs_pred.falsy.map(|comp| self.seq_process(comp, rhs));

                Computation::divergent_option(
                    Computation::divergent_option(lhs_pred.truthy, falsy),
                    lhs_pred.non_result
                ).expect("at least one of the computations must be Some")
            }
            Node::And(_, ref lhs, ref rhs) => {
                let lhs_pred = self.process_node(lhs, locals).predicate(lhs.loc(), &self.tyenv);

                let truthy = lhs_pred.truthy.map(|comp| self.seq_process(comp, rhs));

                Computation::divergent_option(
                    Computation::divergent_option(lhs_pred.falsy, truthy),
                    lhs_pred.non_result
                ).expect("at least one of the computations must be Some")
            }
            Node::Masgn(ref loc, ref mlhs, ref rhs) => {
                let rhs_comp = match **rhs {
                    Node::Array(ref loc, ref nodes) => self.process_array_tuple(loc, nodes, locals),
                    _ => self.process_node(rhs, locals),
                };

                rhs_comp.seq(&|ty, locals| {
                    self.process_asgn(mlhs, ty, locals, loc).map(|()| ty).into_computation()
                })
            }
            Node::FileLiteral(ref loc) => {
                Computation::result(self.tyenv.instance0(loc.clone(), self.env.object.String), locals)
            }
            Node::LineLiteral(ref loc) => {
                Computation::result(self.tyenv.instance0(loc.clone(), self.env.object.Integer), locals)
            }
            Node::EncodingLiteral(ref loc) => {
                Computation::result(self.tyenv.instance0(loc.clone(), self.env.object.Encoding), locals)
            }
            Node::NthRef(ref loc, _) => {
                // TODO perhaps analyse regex to figure out what nthrefs are
                // always present:
                let ty = self.tyenv.nillable(loc,
                    self.tyenv.instance0(loc.clone(), self.env.object.String));

                Computation::result(ty, locals)
            }
            Node::Backref(ref loc, ref backref) => {
                let ty = match backref.as_str() {
                    "$&" | "$`" | "$'" | "$+" => {
                        self.tyenv.nillable(loc,
                            self.tyenv.instance0(loc.clone(), self.env.object.String))
                    }
                    _ => panic!("unknown backref")
                };

                Computation::result(ty, locals)
            }
            Node::Ensure(ref loc, ref body, ref ensure) => {
                let body_result = self.process_option_node(loc, body.as_ref().map(Rc::as_ref), locals.clone());

                body_result.seq(&|ty, l| {
                    let uncertain_locals = self.uncertain_locals(l, locals.clone());

                    self.process_option_node(loc, ensure.as_ref().map(Rc::as_ref), uncertain_locals).seq(&|_, l| {
                        Computation::result(ty, l)
                    })
                })
            }
            Node::Rescue(ref loc, ref body, ref resbodies, ref else_) => {
                let body_comp = self.process_option_node(loc, body.as_ref().map(Rc::as_ref), locals.clone());

                let uncertain_comp = body_comp.seq(&|ty, l| {
                    let uncertain = self.uncertain_locals(l, locals.clone());
                    Computation::result(ty, uncertain)
                });

                let rescue_comps = resbodies.iter().map(|resbody| {
                    self.seq_process(uncertain_comp.clone(), resbody)
                }).collect::<Vec<_>>();

                let else_comp = match else_.as_ref() {
                    Some(else_body) => self.seq_process(body_comp, else_body),
                    None => body_comp,
                };

                rescue_comps.into_iter().fold(else_comp, Computation::divergent)
            }
            Node::Resbody(ref loc, ref classes, ref var, ref body) => {
                let ex_type = match classes.as_ref().map(Rc::as_ref) {
                    Some(&Node::Array(ref loc, ref nodes)) => {
                        self.extract_results(self.process_array_tuple(loc, nodes, locals), loc).map(&|tuple_ty: TypeRef<'ty, 'object>| {
                            let mut tys = Vec::new();

                            if let Type::Tuple { ref lead, ref splat, ref post, .. } = *tuple_ty {
                                for ty in lead {
                                    tys.push(*ty);
                                }

                                if let Some(ty) = *splat {
                                    tys.push(ty);
                                }

                                for ty in post {
                                    tys.push(*ty);
                                }
                            } else {
                                panic!("expected process_array_tuple to return a tuple");
                            }

                            tys.into_iter().filter_map(|ty| {
                                if let Type::Instance { class: &RubyObject::Metaclass { of, .. }, .. } = *ty {
                                    Some(of)
                                } else {
                                    self.error("Expected class or module", &[
                                        Detail::Loc(&self.tyenv.describe(ty), ty.loc()),
                                    ]);
                                    None
                                }
                            }).map(|class| {
                                self.create_instance_type(loc, class, Vec::new())
                            }).fold1(|a, b| {
                                self.tyenv.union(loc, a, b)
                            }).unwrap_or_else(||
                                self.tyenv.new_var(loc.clone())
                            )
                        })
                    },
                    Some(other) => panic!("unexpected node type in resbody class list: {:?}", other),
                    None => EvalResult::Ok(self.tyenv.instance0(loc.clone(), self.env.object.StandardError), locals)
                };

                ex_type.and_then(&|ex_type, locals| {
                    match var.as_ref() {
                        Some(var) => self.process_asgn(var, ex_type, locals, loc),
                        None => EvalResult::Ok((), locals),
                    }
                }).and_then_comp(|(), locals| {
                    self.process_option_node(loc, body.as_ref().map(Rc::as_ref), locals)
                })
            }
            Node::Case(ref loc, ref scrut, ref whens, ref else_) => {
                let scrut_ev = match *scrut {
                    Some(ref scrut) => self.eval_node(scrut, locals).map(Some),
                    None => EvalResult::Ok(None, locals),
                };

                scrut_ev.and_then(|scrut, locals| {
                    let nil_ty = self.tyenv.nil(loc.clone());
                    let init_comp = ComputationPredicate::result(None, Some(Computation::result(nil_ty, locals)));

                    let (else_comp, out_comp) = whens.iter().fold((init_comp, None), |(comp, out_comp), when| {
                        let (when_exprs, then) =
                            if let Node::When(_, ref when_exprs, ref then) = **when {
                                (when_exprs, then.as_ref().map(Rc::as_ref))
                            } else {
                                panic!("expected When in Case whens");
                            };

                        let when_exprs_loc = when_exprs[0].loc().join(when_exprs.last().unwrap().loc());

                        let when_comp = when_exprs.iter().fold(comp, |comp, when_expr| {
                            comp.seq_falsy(|falsy_comp| {
                                let cond_comp = falsy_comp.seq(&|_, l| {
                                    self.process_node(when_expr, l)
                                });

                                let cond_comp = match scrut {
                                    Some(scrut_ty) => self.extract_results(cond_comp, when_expr.loc()).and_then_comp(|cond_ty, locals| {
                                        self.process_send_dispatch(when_expr.loc(), cond_ty,
                                            &Id(when_expr.loc().clone(), "===".to_owned()),
                                            vec![SplatArg::Value(scrut_ty)],
                                            None, locals)
                                    }),
                                    None => cond_comp,
                                };

                                cond_comp.predicate(when_expr.loc(), &self.tyenv)
                            })
                        });

                        let comp = ComputationPredicate {
                            truthy: None,
                            falsy: when_comp.falsy,
                            non_result: when_comp.non_result,
                        };

                        let then_comp = when_comp.truthy.map(|truthy_comp| {
                            self.converge_results(truthy_comp, &when_exprs_loc).seq(&|_, l| {
                                self.process_option_node(when.loc(), then, l)
                            })
                        });

                        (comp, Computation::divergent_option(out_comp, then_comp))
                    });

                    assert!(else_comp.truthy.is_none());

                    let non_result_comp = else_comp.non_result;

                    let else_comp = else_comp.falsy.map(|comp|
                        self.extract_results(comp, loc).and_then(|_, l|
                            match *else_ {
                                None => EvalResult::Ok(None, l),
                                Some(ref else_) => self.eval_node(&else_, l).map(Some),
                            }))
                        .map(|ev| ev.map(|ty| ty.unwrap_or(nil_ty)))
                        .map(|ev| ev.into_computation());

                    let comp = Computation::divergent_option(out_comp,
                        Computation::divergent_option(non_result_comp, else_comp)).unwrap();

                    self.extract_results(comp, loc)
                }).into_computation()
            }
            Node::IRange(ref loc, ref begin, ref end) |
            Node::ERange(ref loc, ref begin, ref end) => {
                self.process_node(begin, locals).seq(&|begin_ty, locals| {
                    self.process_node(end, locals).seq(&|end_ty, locals| {
                        // TODO the Range class needs type constraints to make
                        // sure the two values can actually be compared
                        let ty = self.tyenv.instance(loc.clone(),
                            self.env.object.range_class(),
                            vec![begin_ty, end_ty]);

                        Computation::result(ty, locals)
                    })
                })
            }
            Node::Defined(ref loc, ref expr) => {
                self.process_node(expr, locals).seq(&|_, l| {
                    // TODO actually implement the logic for defined?() and see
                    // if we can return either nil or String statically
                    let ty = self.tyenv.nillable(loc,
                        self.tyenv.instance0(loc.clone(), self.env.object.String));

                    Computation::result(ty, l)
                })
            }
            Node::TyConstInstance(ref loc, ref cpath, _) => {
                self.error("Bare type instance not valid in expression", &[
                    Detail::Loc("here", loc),
                ]);

                self.process_node(cpath, locals)
            }
            Node::Alias(..) => {
                self.not_allowed("Alias statements", node, locals)
            }
            Node::Def(..) |
            Node::Defs(..) => {
                self.not_allowed("Method definitions", node, locals)
            }
            Node::Postexe(..) => {
                self.not_allowed("END", node, locals)
            }
            Node::Preexe(..) => {
                self.not_allowed("BEGIN", node, locals)
            }
            Node::TyIvardecl(..) => {
                self.not_allowed("Instance variable declarations", node, locals)
            }
            Node::Undef(..) => {
                self.not_allowed("Undef statements", node, locals)
            }
            Node::EFlipflop(ref loc, _, _) |
            Node::IFlipflop(ref loc, _, _) => {
                self.error("Flip flops are not supported", &[
                    Detail::Loc("here", loc),
                ]);

                Computation::result(self.tyenv.new_var(loc.clone()), locals)
            }
            Node::For(..) => {
                self.unimplemented("For loops", node, locals)
            }
            Node::MatchAsgn(..) => {
                self.unimplemented("Match assignments", node, locals)
            }
            Node::MatchCurLine(..) => {
                self.unimplemented("Regexp-as-conditional", node, locals)
            }
            Node::SClass(..) => {
                self.unimplemented("Singleton classes", node, locals)
            }
            Node::Super(..) | Node::ZSuper(..) => {
                self.unimplemented("Super invocations", node, locals)
            }
            Node::Until(..) | Node::UntilPost(..) => {
                self.unimplemented("Until loops", node, locals)
            }
            Node::While(..) | Node::WhilePost(..) => {
                self.unimplemented("While loops", node, locals)
            }
            Node::Class(..) |
            Node::ConstLhs(..) |
            Node::ConstAsgn(..) |
            Node::Module(..) => {
                // parser ensures that we'll never hit one of these nodes
                // inside a method def
                unreachable!()
            }
            Node::Arg(..) |
            Node::Args(..) |
            Node::Blockarg(..) |
            Node::BlockPass(..) |
            Node::Cbase(..) |
            Node::Ident(..) |
            Node::Kwarg(..) |
            Node::Kwoptarg(..) |
            Node::Kwrestarg(..) |
            Node::Kwsplat(..) |
            Node::Lambda(..) |
            Node::Mlhs(..) |
            Node::Optarg(..) |
            Node::Pair(..) |
            Node::Procarg0(..) |
            Node::Regopt(..) |
            Node::Restarg(..) |
            Node::ShadowArg(..) |
            Node::Splat(..) |
            Node::SplatLhs(..) |
            Node::TyAny(..) |
            Node::TyArray(..) |
            Node::TyClass(..) |
            Node::TyConSubtype(..) |
            Node::TyCpath(..) |
            Node::TyGenargs(..) |
            Node::TyGendecl(..) |
            Node::TyGendeclarg(..) |
            Node::TyGeninst(..) |
            Node::TyHash(..) |
            Node::TyInstance(..) |
            Node::TyNil(..) |
            Node::TyNillable(..) |
            Node::TyOr(..) |
            Node::TyParen(..) |
            Node::TyProc(..) |
            Node::TyPrototype(..) |
            Node::TyReturnSig(..) |
            Node::TySelf(..) |
            Node::TyTuple(..) |
            Node::TyTypedArg(..) |
            Node::When(..) => {
                panic!("node not expected here: {:?}", node);
            }
        }
    }
}<|MERGE_RESOLUTION|>--- conflicted
+++ resolved
@@ -1,12 +1,7 @@
 use std::rc::Rc;
 use typecheck::control::{Computation, ComputationPredicate, EvalResult};
-<<<<<<< HEAD
 use typecheck::locals::{Locals, LocalEntry, LocalEntryMerge, PinnedType};
-use typecheck::types::{Arg, TypeEnv, TypeContext, Type, TypeRef, Prototype, KwsplatResult, SplatArg, TypeConstraint};
-=======
-use typecheck::locals::{Locals, LocalEntry, LocalEntryMerge};
 use typecheck::types::{Arg, TypeEnv, TypeContext, Type, TypeRef, Prototype, KwsplatResult, SplatArg, TypeConstraint, TypeError};
->>>>>>> 7c9b0226
 use object::{Scope, RubyObject, MethodEntry, MethodImpl, ConstantEntry};
 use ast::{Node, Loc, Id};
 use environment::Environment;
@@ -189,7 +184,33 @@
                     details.push(Detail::Message("arising from an attempt to match:"));
                 }
 
-<<<<<<< HEAD
+                details.push(Detail::Loc(strs.alloc(self.tyenv.describe(to) + ", with:"), to.loc()));
+                details.push(Detail::Loc(strs.alloc(self.tyenv.describe(from)), from.loc()));
+
+                if let Some(loc) = loc {
+                    details.push(Detail::Loc("in this expression", loc));
+                }
+
+                self.error("Could not match types:", &details);
+            }
+            TypeError::Recursive(ty, _, ref tyvar_loc) => {
+                let mut details = Vec::new();
+
+                details.push(Detail::Loc(
+                    strs.alloc(self.tyenv.describe(ty)), ty.loc()));
+
+                details.push(Detail::Loc(
+                    "would contain itself here", tyvar_loc));
+
+                if let Some(loc) = loc {
+                    details.push(Detail::Loc("in this expression", loc));
+                }
+
+                self.error("Type cannot contain itself:", &details);
+            }
+        }
+    }
+
     fn compatible_asgn(&self, to: &PinnedType<'ty, 'object>, from: TypeRef<'ty, 'object>, loc: &Loc) {
         if self.tyenv.compatible(to.ty, from).is_err() {
             self.error("Cannot assign value of type:", &[
@@ -197,38 +218,6 @@
                 Detail::Loc(&format!("to {} in this expression", self.tyenv.describe(to.ty)), loc),
                 Detail::Loc("because this variable is referenced from a block", &to.pinned_loc),
             ]);
-        }
-    }
-
-    fn unify(&self, a: TypeRef<'ty, 'object>, b: TypeRef<'ty, 'object>, loc: Option<&Loc>) {
-        if let Err((err_a, err_b)) = self.tyenv.unify(a, b) {
-            self.type_error(a, b, err_a, err_b, loc);
-=======
-                details.push(Detail::Loc(strs.alloc(self.tyenv.describe(to) + ", with:"), to.loc()));
-                details.push(Detail::Loc(strs.alloc(self.tyenv.describe(from)), from.loc()));
-
-                if let Some(loc) = loc {
-                    details.push(Detail::Loc("in this expression", loc));
-                }
-
-                self.error("Could not match types:", &details);
-            }
-            TypeError::Recursive(ty, _, ref tyvar_loc) => {
-                let mut details = Vec::new();
-
-                details.push(Detail::Loc(
-                    strs.alloc(self.tyenv.describe(ty)), ty.loc()));
-
-                details.push(Detail::Loc(
-                    "would contain itself here", tyvar_loc));
-
-                if let Some(loc) = loc {
-                    details.push(Detail::Loc("in this expression", loc));
-                }
-
-                self.error("Type cannot contain itself:", &details);
-            }
->>>>>>> 7c9b0226
         }
     }
 
